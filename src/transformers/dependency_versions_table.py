--- conflicted
+++ resolved
@@ -11,11 +11,8 @@
     "datasets": "datasets!=2.5.0",
     "deepspeed": "deepspeed>=0.6.5",
     "dill": "dill<0.3.5",
-<<<<<<< HEAD
     "docutils": "docutils==0.16.0",
-=======
     "evaluate": "evaluate>=0.2.0",
->>>>>>> 358fac02
     "fairscale": "fairscale>0.3",
     "faiss-cpu": "faiss-cpu",
     "fastapi": "fastapi",
