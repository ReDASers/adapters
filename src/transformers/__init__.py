# flake8: noqa
# There's no way to ignore "F401 '...' imported but unused" warnings in this
# module, but to preserve other warnings. So, don't check this module at all.

<<<<<<< HEAD
__version__ = "2.0.0a1"
=======
# Copyright 2020 The HuggingFace Team. All rights reserved.
#
# Licensed under the Apache License, Version 2.0 (the "License");
# you may not use this file except in compliance with the License.
# You may obtain a copy of the License at
#
#     http://www.apache.org/licenses/LICENSE-2.0
#
# Unless required by applicable law or agreed to in writing, software
# distributed under the License is distributed on an "AS IS" BASIS,
# WITHOUT WARRANTIES OR CONDITIONS OF ANY KIND, either express or implied.
# See the License for the specific language governing permissions and
# limitations under the License.

__version__ = "4.1.1"
>>>>>>> bfa4ccf7

# Work around to update TensorFlow's absl.logging threshold which alters the
# default Python logging output behavior when present.
# see: https://github.com/abseil/abseil-py/issues/99
# and: https://github.com/tensorflow/tensorflow/issues/26691#issuecomment-500369493
try:
    import absl.logging
except ImportError:
    pass
else:
    absl.logging.set_verbosity("info")
    absl.logging.set_stderrthreshold("info")
    absl.logging._warn_preinit_stderr = False

from . import dependency_versions_check

# Configuration
from .configuration_utils import PretrainedConfig

# Data
from .data import (
    DataProcessor,
    InputExample,
    InputFeatures,
    SingleSentenceClassificationProcessor,
    SquadExample,
    SquadFeatures,
    SquadV1Processor,
    SquadV2Processor,
    glue_compute_metrics,
    glue_convert_examples_to_features,
    glue_output_modes,
    glue_processors,
    glue_tasks_num_labels,
    squad_convert_examples_to_features,
    xnli_compute_metrics,
    xnli_output_modes,
    xnli_processors,
    xnli_tasks_num_labels,
)

# Files and general utilities
from .file_utils import (
    CONFIG_NAME,
    MODEL_CARD_NAME,
    PYTORCH_PRETRAINED_BERT_CACHE,
    PYTORCH_TRANSFORMERS_CACHE,
    SPIECE_UNDERLINE,
    TF2_WEIGHTS_NAME,
    TF_WEIGHTS_NAME,
    TRANSFORMERS_CACHE,
    WEIGHTS_NAME,
    add_end_docstrings,
    add_start_docstrings,
    cached_path,
    is_apex_available,
    is_datasets_available,
    is_faiss_available,
    is_flax_available,
    is_psutil_available,
    is_py3nvml_available,
    is_sentencepiece_available,
    is_sklearn_available,
    is_tf_available,
    is_tokenizers_available,
    is_torch_available,
    is_torch_tpu_available,
)
from .hf_argparser import HfArgumentParser

# Model Cards
from .modelcard import ModelCard

# TF 2.0 <=> PyTorch conversion utilities
from .modeling_tf_pytorch_utils import (
    convert_tf_weight_name_to_pt_weight_name,
    load_pytorch_checkpoint_in_tf2_model,
    load_pytorch_model_in_tf2_model,
    load_pytorch_weights_in_tf2_model,
    load_tf2_checkpoint_in_pytorch_model,
    load_tf2_model_in_pytorch_model,
    load_tf2_weights_in_pytorch_model,
)
from .models.albert import ALBERT_PRETRAINED_CONFIG_ARCHIVE_MAP, AlbertConfig
from .models.auto import (
    ALL_PRETRAINED_CONFIG_ARCHIVE_MAP,
    CONFIG_MAPPING,
    MODEL_NAMES_MAPPING,
    TOKENIZER_MAPPING,
    AutoConfig,
    AutoTokenizer,
)
from .models.bart import BartConfig, BartTokenizer
from .models.bert import (
    BERT_PRETRAINED_CONFIG_ARCHIVE_MAP,
    BasicTokenizer,
    BertConfig,
    BertTokenizer,
    WordpieceTokenizer,
)
from .models.bert_generation import BertGenerationConfig
from .models.bert_japanese import BertJapaneseTokenizer, CharacterTokenizer, MecabTokenizer
from .models.bertweet import BertweetTokenizer
from .models.blenderbot import (
    BLENDERBOT_PRETRAINED_CONFIG_ARCHIVE_MAP,
    BlenderbotConfig,
    BlenderbotSmallTokenizer,
    BlenderbotTokenizer,
)
from .models.camembert import CAMEMBERT_PRETRAINED_CONFIG_ARCHIVE_MAP, CamembertConfig
from .models.ctrl import CTRL_PRETRAINED_CONFIG_ARCHIVE_MAP, CTRLConfig, CTRLTokenizer
from .models.deberta import DEBERTA_PRETRAINED_CONFIG_ARCHIVE_MAP, DebertaConfig, DebertaTokenizer
from .models.distilbert import DISTILBERT_PRETRAINED_CONFIG_ARCHIVE_MAP, DistilBertConfig, DistilBertTokenizer
from .models.dpr import (
    DPR_PRETRAINED_CONFIG_ARCHIVE_MAP,
    DPRConfig,
    DPRContextEncoderTokenizer,
    DPRQuestionEncoderTokenizer,
    DPRReaderOutput,
    DPRReaderTokenizer,
)
from .models.electra import ELECTRA_PRETRAINED_CONFIG_ARCHIVE_MAP, ElectraConfig, ElectraTokenizer
from .models.encoder_decoder import EncoderDecoderConfig
from .models.flaubert import FLAUBERT_PRETRAINED_CONFIG_ARCHIVE_MAP, FlaubertConfig, FlaubertTokenizer
from .models.fsmt import FSMT_PRETRAINED_CONFIG_ARCHIVE_MAP, FSMTConfig, FSMTTokenizer
from .models.funnel import FUNNEL_PRETRAINED_CONFIG_ARCHIVE_MAP, FunnelConfig, FunnelTokenizer
from .models.gpt2 import GPT2_PRETRAINED_CONFIG_ARCHIVE_MAP, GPT2Config, GPT2Tokenizer
from .models.herbert import HerbertTokenizer
from .models.layoutlm import LAYOUTLM_PRETRAINED_CONFIG_ARCHIVE_MAP, LayoutLMConfig, LayoutLMTokenizer
from .models.longformer import LONGFORMER_PRETRAINED_CONFIG_ARCHIVE_MAP, LongformerConfig, LongformerTokenizer
from .models.lxmert import LXMERT_PRETRAINED_CONFIG_ARCHIVE_MAP, LxmertConfig, LxmertTokenizer
from .models.marian import MarianConfig
from .models.mbart import MBartConfig
from .models.mmbt import MMBTConfig
from .models.mobilebert import MOBILEBERT_PRETRAINED_CONFIG_ARCHIVE_MAP, MobileBertConfig, MobileBertTokenizer
from .models.mpnet import MPNET_PRETRAINED_CONFIG_ARCHIVE_MAP, MPNetConfig, MPNetTokenizer
from .models.mt5 import MT5Config
from .models.openai import OPENAI_GPT_PRETRAINED_CONFIG_ARCHIVE_MAP, OpenAIGPTConfig, OpenAIGPTTokenizer
from .models.pegasus import PegasusConfig
from .models.phobert import PhobertTokenizer
from .models.prophetnet import PROPHETNET_PRETRAINED_CONFIG_ARCHIVE_MAP, ProphetNetConfig, ProphetNetTokenizer
from .models.rag import RagConfig, RagRetriever, RagTokenizer
from .models.reformer import REFORMER_PRETRAINED_CONFIG_ARCHIVE_MAP, ReformerConfig
from .models.retribert import RETRIBERT_PRETRAINED_CONFIG_ARCHIVE_MAP, RetriBertConfig, RetriBertTokenizer
from .models.roberta import ROBERTA_PRETRAINED_CONFIG_ARCHIVE_MAP, RobertaConfig, RobertaTokenizer
from .models.squeezebert import SQUEEZEBERT_PRETRAINED_CONFIG_ARCHIVE_MAP, SqueezeBertConfig, SqueezeBertTokenizer
from .models.t5 import T5_PRETRAINED_CONFIG_ARCHIVE_MAP, T5Config
from .models.tapas import TAPAS_PRETRAINED_CONFIG_ARCHIVE_MAP, TapasConfig, TapasTokenizer
from .models.transfo_xl import (
    TRANSFO_XL_PRETRAINED_CONFIG_ARCHIVE_MAP,
    TransfoXLConfig,
    TransfoXLCorpus,
    TransfoXLTokenizer,
)
from .models.xlm import XLM_PRETRAINED_CONFIG_ARCHIVE_MAP, XLMConfig, XLMTokenizer
from .models.xlm_prophetnet import XLM_PROPHETNET_PRETRAINED_CONFIG_ARCHIVE_MAP, XLMProphetNetConfig
from .models.xlm_roberta import XLM_ROBERTA_PRETRAINED_CONFIG_ARCHIVE_MAP, XLMRobertaConfig
from .models.xlnet import XLNET_PRETRAINED_CONFIG_ARCHIVE_MAP, XLNetConfig

# Pipelines
from .pipelines import (
    Conversation,
    ConversationalPipeline,
    CsvPipelineDataFormat,
    FeatureExtractionPipeline,
    FillMaskPipeline,
    JsonPipelineDataFormat,
    NerPipeline,
    PipedPipelineDataFormat,
    Pipeline,
    PipelineDataFormat,
    QuestionAnsweringPipeline,
    SummarizationPipeline,
    TableQuestionAnsweringPipeline,
    Text2TextGenerationPipeline,
    TextClassificationPipeline,
    TextGenerationPipeline,
    TokenClassificationPipeline,
    TranslationPipeline,
    ZeroShotClassificationPipeline,
    pipeline,
)

# Tokenization
from .tokenization_utils import PreTrainedTokenizer
from .tokenization_utils_base import (
    AddedToken,
    BatchEncoding,
    CharSpan,
    PreTrainedTokenizerBase,
    SpecialTokensMixin,
    TensorType,
    TokenSpan,
)


# Integrations: this needs to come before other ml imports
# in order to allow any 3rd-party code to initialize properly
from .integrations import (  # isort:skip
    is_comet_available,
    is_optuna_available,
    is_ray_available,
    is_tensorboard_available,
    is_wandb_available,
)


if is_sentencepiece_available():
    from .models.albert import AlbertTokenizer
    from .models.barthez import BarthezTokenizer
    from .models.bert_generation import BertGenerationTokenizer
    from .models.camembert import CamembertTokenizer
    from .models.marian import MarianTokenizer
    from .models.mbart import MBartTokenizer
    from .models.mt5 import MT5Tokenizer
    from .models.pegasus import PegasusTokenizer
    from .models.reformer import ReformerTokenizer
    from .models.t5 import T5Tokenizer
    from .models.xlm_prophetnet import XLMProphetNetTokenizer
    from .models.xlm_roberta import XLMRobertaTokenizer
    from .models.xlnet import XLNetTokenizer
else:
    from .utils.dummy_sentencepiece_objects import *

if is_tokenizers_available():
    from .models.albert import AlbertTokenizerFast
    from .models.bart import BartTokenizerFast
    from .models.barthez import BarthezTokenizerFast
    from .models.bert import BertTokenizerFast
    from .models.camembert import CamembertTokenizerFast
    from .models.distilbert import DistilBertTokenizerFast
    from .models.dpr import DPRContextEncoderTokenizerFast, DPRQuestionEncoderTokenizerFast, DPRReaderTokenizerFast
    from .models.electra import ElectraTokenizerFast
    from .models.funnel import FunnelTokenizerFast
    from .models.gpt2 import GPT2TokenizerFast
    from .models.herbert import HerbertTokenizerFast
    from .models.layoutlm import LayoutLMTokenizerFast
    from .models.longformer import LongformerTokenizerFast
    from .models.lxmert import LxmertTokenizerFast
    from .models.mbart import MBartTokenizerFast
    from .models.mobilebert import MobileBertTokenizerFast
    from .models.mpnet import MPNetTokenizerFast
    from .models.mt5 import MT5TokenizerFast
    from .models.openai import OpenAIGPTTokenizerFast
    from .models.pegasus import PegasusTokenizerFast
    from .models.reformer import ReformerTokenizerFast
    from .models.retribert import RetriBertTokenizerFast
    from .models.roberta import RobertaTokenizerFast
    from .models.squeezebert import SqueezeBertTokenizerFast
    from .models.t5 import T5TokenizerFast
    from .models.xlm_roberta import XLMRobertaTokenizerFast
    from .models.xlnet import XLNetTokenizerFast
    from .tokenization_utils_fast import PreTrainedTokenizerFast

    if is_sentencepiece_available():
        from .convert_slow_tokenizer import SLOW_TO_FAST_CONVERTERS, convert_slow_tokenizer
else:
    from .utils.dummy_tokenizers_objects import *

# Trainer
from .trainer_callback import (
    DefaultFlowCallback,
    EarlyStoppingCallback,
    PrinterCallback,
    ProgressCallback,
    TrainerCallback,
    TrainerControl,
    TrainerState,
)
from .trainer_utils import EvalPrediction, EvaluationStrategy, set_seed
from .training_args import TrainingArguments
from .training_args_tf import TFTrainingArguments
from .utils import logging


logger = logging.get_logger(__name__)  # pylint: disable=invalid-name


# Adapters
if is_torch_available():
    from .adapter_config import (
        ADAPTER_CONFIG_MAP,
        ADAPTERFUSION_CONFIG_MAP,
        DEFAULT_ADAPTER_CONFIG,
        DEFAULT_ADAPTERFUSION_CONFIG,
        AdapterConfig,
        AdapterFusionConfig,
        DynamicAdapterFusionConfig,
        HoulsbyConfig,
        HoulsbyInvConfig,
        InvertibleAdapterConfig,
        ModelAdaptersConfig,
        PfeifferConfig,
        PfeifferInvConfig,
        StaticAdapterFusionConfig,
    )
    from .adapter_model_mixin import (
        AdapterFusionLoader,
        AdapterLoader,
        ModelAdaptersMixin,
        ModelWithHeadsAdaptersMixin,
        PredictionHeadLoader,
        WeightsLoader,
        WeightsLoaderHelper,
    )
    from .adapter_training import AdapterArguments, MultiLingAdapterArguments
    from .adapter_utils import (
        ADAPTER_CACHE,
        ADAPTER_HUB_INDEX_FILE,
        ADAPTER_HUB_URL,
        AdapterType,
        get_adapter_config_hash,
        pull_from_hub,
        resolve_adapter_config,
        resolve_adapter_path,
    )


# Modeling
if is_torch_available():
    # Benchmarks
    from .benchmark.benchmark import PyTorchBenchmark
    from .benchmark.benchmark_args import PyTorchBenchmarkArguments
    from .data.data_collator import (
        DataCollator,
        DataCollatorForLanguageModeling,
        DataCollatorForPermutationLanguageModeling,
        DataCollatorForSOP,
        DataCollatorForTokenClassification,
        DataCollatorForWholeWordMask,
        DataCollatorWithPadding,
        default_data_collator,
    )
    from .data.datasets import (
        GlueDataset,
        GlueDataTrainingArguments,
        LineByLineTextDataset,
        LineByLineWithRefDataset,
        LineByLineWithSOPTextDataset,
        SquadDataset,
        SquadDataTrainingArguments,
        TextDataset,
        TextDatasetForNextSentencePrediction,
    )
    from .generation_beam_search import BeamScorer, BeamSearchScorer
    from .generation_logits_process import (
        HammingDiversityLogitsProcessor,
        LogitsProcessor,
        LogitsProcessorList,
        LogitsWarper,
        MinLengthLogitsProcessor,
        NoBadWordsLogitsProcessor,
        NoRepeatNGramLogitsProcessor,
        PrefixConstrainedLogitsProcessor,
        RepetitionPenaltyLogitsProcessor,
        TemperatureLogitsWarper,
        TopKLogitsWarper,
        TopPLogitsWarper,
    )
    from .generation_utils import top_k_top_p_filtering
    from .modeling_utils import Conv1D, PreTrainedModel, apply_chunking_to_forward, prune_layer
    from .models.albert import (
        ALBERT_PRETRAINED_MODEL_ARCHIVE_LIST,
        AlbertForMaskedLM,
        AlbertForMultipleChoice,
        AlbertForPreTraining,
        AlbertForQuestionAnswering,
        AlbertForSequenceClassification,
        AlbertForTokenClassification,
        AlbertModel,
        AlbertPreTrainedModel,
        load_tf_weights_in_albert,
    )
    from .models.auto import (
        MODEL_FOR_CAUSAL_LM_MAPPING,
        MODEL_FOR_MASKED_LM_MAPPING,
        MODEL_FOR_MULTIPLE_CHOICE_MAPPING,
        MODEL_FOR_NEXT_SENTENCE_PREDICTION_MAPPING,
        MODEL_FOR_PRETRAINING_MAPPING,
        MODEL_FOR_QUESTION_ANSWERING_MAPPING,
        MODEL_FOR_SEQ_TO_SEQ_CAUSAL_LM_MAPPING,
        MODEL_FOR_SEQUENCE_CLASSIFICATION_MAPPING,
        MODEL_FOR_TABLE_QUESTION_ANSWERING_MAPPING,
        MODEL_FOR_TOKEN_CLASSIFICATION_MAPPING,
        MODEL_MAPPING,
        MODEL_WITH_HEADS_MAPPING,
        MODEL_WITH_LM_HEAD_MAPPING,
        AutoModel,
        AutoModelForCausalLM,
        AutoModelForMaskedLM,
        AutoModelForMultipleChoice,
        AutoModelForNextSentencePrediction,
        AutoModelForPreTraining,
        AutoModelForQuestionAnswering,
        AutoModelForSeq2SeqLM,
        AutoModelForSequenceClassification,
        AutoModelForTableQuestionAnswering,
        AutoModelForTokenClassification,
        AutoModelWithHeads,
        AutoModelWithLMHead,
    )
    from .models.bart import (
        BART_PRETRAINED_MODEL_ARCHIVE_LIST,
        BartForConditionalGeneration,
        BartForQuestionAnswering,
        BartForSequenceClassification,
        BartModel,
<<<<<<< HEAD
        BartModelWithHeads,
=======
        BartPretrainedModel,
>>>>>>> bfa4ccf7
        PretrainedBartModel,
    )
    from .models.bert import (
        BERT_PRETRAINED_MODEL_ARCHIVE_LIST,
        BertForMaskedLM,
        BertForMultipleChoice,
        BertForNextSentencePrediction,
        BertForPreTraining,
        BertForQuestionAnswering,
        BertForSequenceClassification,
        BertForTokenClassification,
        BertLayer,
        BertLMHeadModel,
        BertModel,
        BertModelWithHeads,
        BertPreTrainedModel,
        load_tf_weights_in_bert,
    )
    from .models.bert_generation import (
        BertGenerationDecoder,
        BertGenerationEncoder,
        load_tf_weights_in_bert_generation,
    )
    from .models.blenderbot import BLENDERBOT_PRETRAINED_MODEL_ARCHIVE_LIST, BlenderbotForConditionalGeneration
    from .models.camembert import (
        CAMEMBERT_PRETRAINED_MODEL_ARCHIVE_LIST,
        CamembertForCausalLM,
        CamembertForMaskedLM,
        CamembertForMultipleChoice,
        CamembertForQuestionAnswering,
        CamembertForSequenceClassification,
        CamembertForTokenClassification,
        CamembertModel,
    )
    from .models.ctrl import (
        CTRL_PRETRAINED_MODEL_ARCHIVE_LIST,
        CTRLForSequenceClassification,
        CTRLLMHeadModel,
        CTRLModel,
        CTRLPreTrainedModel,
    )
    from .models.deberta import (
        DEBERTA_PRETRAINED_MODEL_ARCHIVE_LIST,
        DebertaForSequenceClassification,
        DebertaModel,
        DebertaPreTrainedModel,
    )
    from .models.distilbert import (
        DISTILBERT_PRETRAINED_MODEL_ARCHIVE_LIST,
        DistilBertForMaskedLM,
        DistilBertForMultipleChoice,
        DistilBertForQuestionAnswering,
        DistilBertForSequenceClassification,
        DistilBertForTokenClassification,
        DistilBertModel,
        DistilBertModelWithHeads,
        DistilBertPreTrainedModel,
    )
    from .models.dpr import (
        DPR_CONTEXT_ENCODER_PRETRAINED_MODEL_ARCHIVE_LIST,
        DPR_QUESTION_ENCODER_PRETRAINED_MODEL_ARCHIVE_LIST,
        DPR_READER_PRETRAINED_MODEL_ARCHIVE_LIST,
        DPRContextEncoder,
        DPRPretrainedContextEncoder,
        DPRPretrainedQuestionEncoder,
        DPRPretrainedReader,
        DPRQuestionEncoder,
        DPRReader,
    )
    from .models.electra import (
        ELECTRA_PRETRAINED_MODEL_ARCHIVE_LIST,
        ElectraForMaskedLM,
        ElectraForMultipleChoice,
        ElectraForPreTraining,
        ElectraForQuestionAnswering,
        ElectraForSequenceClassification,
        ElectraForTokenClassification,
        ElectraModel,
        ElectraPreTrainedModel,
        load_tf_weights_in_electra,
    )
    from .models.encoder_decoder import EncoderDecoderModel
    from .models.flaubert import (
        FLAUBERT_PRETRAINED_MODEL_ARCHIVE_LIST,
        FlaubertForMultipleChoice,
        FlaubertForQuestionAnswering,
        FlaubertForQuestionAnsweringSimple,
        FlaubertForSequenceClassification,
        FlaubertForTokenClassification,
        FlaubertModel,
        FlaubertWithLMHeadModel,
    )
    from .models.fsmt import FSMTForConditionalGeneration, FSMTModel, PretrainedFSMTModel
    from .models.funnel import (
        FUNNEL_PRETRAINED_MODEL_ARCHIVE_LIST,
        FunnelBaseModel,
        FunnelForMaskedLM,
        FunnelForMultipleChoice,
        FunnelForPreTraining,
        FunnelForQuestionAnswering,
        FunnelForSequenceClassification,
        FunnelForTokenClassification,
        FunnelModel,
        load_tf_weights_in_funnel,
    )
    from .models.gpt2 import (
        GPT2_PRETRAINED_MODEL_ARCHIVE_LIST,
        GPT2DoubleHeadsModel,
        GPT2ForSequenceClassification,
        GPT2LMHeadModel,
        GPT2Model,
        GPT2PreTrainedModel,
        load_tf_weights_in_gpt2,
    )
    from .models.layoutlm import (
        LAYOUTLM_PRETRAINED_MODEL_ARCHIVE_LIST,
        LayoutLMForMaskedLM,
        LayoutLMForTokenClassification,
        LayoutLMModel,
    )
    from .models.longformer import (
        LONGFORMER_PRETRAINED_MODEL_ARCHIVE_LIST,
        LongformerForMaskedLM,
        LongformerForMultipleChoice,
        LongformerForQuestionAnswering,
        LongformerForSequenceClassification,
        LongformerForTokenClassification,
        LongformerModel,
        LongformerSelfAttention,
    )
    from .models.lxmert import (
        LxmertEncoder,
        LxmertForPreTraining,
        LxmertForQuestionAnswering,
        LxmertModel,
        LxmertPreTrainedModel,
        LxmertVisualFeatureEncoder,
        LxmertXLayer,
    )
    from .models.marian import MarianMTModel
    from .models.mbart import MBartForConditionalGeneration
    from .models.mmbt import MMBTForClassification, MMBTModel, ModalEmbeddings
    from .models.mobilebert import (
        MOBILEBERT_PRETRAINED_MODEL_ARCHIVE_LIST,
        MobileBertForMaskedLM,
        MobileBertForMultipleChoice,
        MobileBertForNextSentencePrediction,
        MobileBertForPreTraining,
        MobileBertForQuestionAnswering,
        MobileBertForSequenceClassification,
        MobileBertForTokenClassification,
        MobileBertLayer,
        MobileBertModel,
        MobileBertPreTrainedModel,
        load_tf_weights_in_mobilebert,
    )
    from .models.mpnet import (
        MPNET_PRETRAINED_MODEL_ARCHIVE_LIST,
        MPNetForMaskedLM,
        MPNetForMultipleChoice,
        MPNetForQuestionAnswering,
        MPNetForSequenceClassification,
        MPNetForTokenClassification,
        MPNetLayer,
        MPNetModel,
        MPNetPreTrainedModel,
    )
    from .models.mt5 import MT5EncoderModel, MT5ForConditionalGeneration, MT5Model
    from .models.openai import (
        OPENAI_GPT_PRETRAINED_MODEL_ARCHIVE_LIST,
        OpenAIGPTDoubleHeadsModel,
        OpenAIGPTForSequenceClassification,
        OpenAIGPTLMHeadModel,
        OpenAIGPTModel,
        OpenAIGPTPreTrainedModel,
        load_tf_weights_in_openai_gpt,
    )
    from .models.pegasus import PegasusForConditionalGeneration
    from .models.prophetnet import (
        PROPHETNET_PRETRAINED_MODEL_ARCHIVE_LIST,
        ProphetNetDecoder,
        ProphetNetEncoder,
        ProphetNetForCausalLM,
        ProphetNetForConditionalGeneration,
        ProphetNetModel,
        ProphetNetPreTrainedModel,
    )
    from .models.rag import RagModel, RagSequenceForGeneration, RagTokenForGeneration
    from .models.reformer import (
        REFORMER_PRETRAINED_MODEL_ARCHIVE_LIST,
        ReformerAttention,
        ReformerForMaskedLM,
        ReformerForQuestionAnswering,
        ReformerForSequenceClassification,
        ReformerLayer,
        ReformerModel,
        ReformerModelWithLMHead,
    )
    from .models.retribert import RETRIBERT_PRETRAINED_MODEL_ARCHIVE_LIST, RetriBertModel, RetriBertPreTrainedModel
    from .models.roberta import (
        ROBERTA_PRETRAINED_MODEL_ARCHIVE_LIST,
        RobertaForCausalLM,
        RobertaForMaskedLM,
        RobertaForMultipleChoice,
        RobertaForQuestionAnswering,
        RobertaForSequenceClassification,
        RobertaForTokenClassification,
        RobertaModel,
        RobertaModelWithHeads,
    )
    from .models.squeezebert import (
        SQUEEZEBERT_PRETRAINED_MODEL_ARCHIVE_LIST,
        SqueezeBertForMaskedLM,
        SqueezeBertForMultipleChoice,
        SqueezeBertForQuestionAnswering,
        SqueezeBertForSequenceClassification,
        SqueezeBertForTokenClassification,
        SqueezeBertModel,
        SqueezeBertModule,
        SqueezeBertPreTrainedModel,
    )
    from .models.t5 import (
        T5_PRETRAINED_MODEL_ARCHIVE_LIST,
        T5EncoderModel,
        T5ForConditionalGeneration,
        T5Model,
        T5PreTrainedModel,
        load_tf_weights_in_t5,
    )
    from .models.tapas import (
        TAPAS_PRETRAINED_MODEL_ARCHIVE_LIST,
        TapasForMaskedLM,
        TapasForQuestionAnswering,
        TapasForSequenceClassification,
        TapasModel,
    )
    from .models.transfo_xl import (
        TRANSFO_XL_PRETRAINED_MODEL_ARCHIVE_LIST,
        AdaptiveEmbedding,
        TransfoXLForSequenceClassification,
        TransfoXLLMHeadModel,
        TransfoXLModel,
        TransfoXLPreTrainedModel,
        load_tf_weights_in_transfo_xl,
    )
    from .models.xlm import (
        XLM_PRETRAINED_MODEL_ARCHIVE_LIST,
        XLMForMultipleChoice,
        XLMForQuestionAnswering,
        XLMForQuestionAnsweringSimple,
        XLMForSequenceClassification,
        XLMForTokenClassification,
        XLMModel,
        XLMPreTrainedModel,
        XLMWithLMHeadModel,
    )
    from .models.xlm_prophetnet import (
        XLM_PROPHETNET_PRETRAINED_MODEL_ARCHIVE_LIST,
        XLMProphetNetDecoder,
        XLMProphetNetEncoder,
        XLMProphetNetForCausalLM,
        XLMProphetNetForConditionalGeneration,
        XLMProphetNetModel,
    )
    from .models.xlm_roberta import (
        XLM_ROBERTA_PRETRAINED_MODEL_ARCHIVE_LIST,
        XLMRobertaForCausalLM,
        XLMRobertaForMaskedLM,
        XLMRobertaForMultipleChoice,
        XLMRobertaForQuestionAnswering,
        XLMRobertaForSequenceClassification,
        XLMRobertaForTokenClassification,
        XLMRobertaModel,
        XLMRobertaModelWithHeads,
    )
    from .models.xlnet import (
        XLNET_PRETRAINED_MODEL_ARCHIVE_LIST,
        XLNetForMultipleChoice,
        XLNetForQuestionAnswering,
        XLNetForQuestionAnsweringSimple,
        XLNetForSequenceClassification,
        XLNetForTokenClassification,
        XLNetLMHeadModel,
        XLNetModel,
        XLNetPreTrainedModel,
        load_tf_weights_in_xlnet,
    )

    # Optimization
    from .optimization import (
        Adafactor,
        AdamW,
        get_constant_schedule,
        get_constant_schedule_with_warmup,
        get_cosine_schedule_with_warmup,
        get_cosine_with_hard_restarts_schedule_with_warmup,
        get_linear_schedule_with_warmup,
        get_polynomial_decay_schedule_with_warmup,
    )

    # Trainer
    from .trainer import Trainer
    from .trainer_pt_utils import torch_distributed_zero_first
else:
    from .utils.dummy_pt_objects import *

# TensorFlow
if is_tf_available():
    from .benchmark.benchmark_args_tf import TensorFlowBenchmarkArguments

    # Benchmarks
    from .benchmark.benchmark_tf import TensorFlowBenchmark
    from .generation_tf_utils import tf_top_k_top_p_filtering
    from .modeling_tf_utils import TFPreTrainedModel, TFSequenceSummary, TFSharedEmbeddings, shape_list
    from .models.albert import (
        TF_ALBERT_PRETRAINED_MODEL_ARCHIVE_LIST,
        TFAlbertForMaskedLM,
        TFAlbertForMultipleChoice,
        TFAlbertForPreTraining,
        TFAlbertForQuestionAnswering,
        TFAlbertForSequenceClassification,
        TFAlbertForTokenClassification,
        TFAlbertMainLayer,
        TFAlbertModel,
        TFAlbertPreTrainedModel,
    )
    from .models.auto import (
        TF_MODEL_FOR_CAUSAL_LM_MAPPING,
        TF_MODEL_FOR_MASKED_LM_MAPPING,
        TF_MODEL_FOR_MULTIPLE_CHOICE_MAPPING,
        TF_MODEL_FOR_NEXT_SENTENCE_PREDICTION_MAPPING,
        TF_MODEL_FOR_PRETRAINING_MAPPING,
        TF_MODEL_FOR_QUESTION_ANSWERING_MAPPING,
        TF_MODEL_FOR_SEQ_TO_SEQ_CAUSAL_LM_MAPPING,
        TF_MODEL_FOR_SEQUENCE_CLASSIFICATION_MAPPING,
        TF_MODEL_FOR_TOKEN_CLASSIFICATION_MAPPING,
        TF_MODEL_MAPPING,
        TF_MODEL_WITH_LM_HEAD_MAPPING,
        TFAutoModel,
        TFAutoModelForCausalLM,
        TFAutoModelForMaskedLM,
        TFAutoModelForMultipleChoice,
        TFAutoModelForPreTraining,
        TFAutoModelForQuestionAnswering,
        TFAutoModelForSeq2SeqLM,
        TFAutoModelForSequenceClassification,
        TFAutoModelForTokenClassification,
        TFAutoModelWithLMHead,
    )
    from .models.bart import TFBartForConditionalGeneration, TFBartModel, TFBartPretrainedModel
    from .models.bert import (
        TF_BERT_PRETRAINED_MODEL_ARCHIVE_LIST,
        TFBertEmbeddings,
        TFBertForMaskedLM,
        TFBertForMultipleChoice,
        TFBertForNextSentencePrediction,
        TFBertForPreTraining,
        TFBertForQuestionAnswering,
        TFBertForSequenceClassification,
        TFBertForTokenClassification,
        TFBertLMHeadModel,
        TFBertMainLayer,
        TFBertModel,
        TFBertPreTrainedModel,
    )
    from .models.blenderbot import TFBlenderbotForConditionalGeneration
    from .models.camembert import (
        TF_CAMEMBERT_PRETRAINED_MODEL_ARCHIVE_LIST,
        TFCamembertForMaskedLM,
        TFCamembertForMultipleChoice,
        TFCamembertForQuestionAnswering,
        TFCamembertForSequenceClassification,
        TFCamembertForTokenClassification,
        TFCamembertModel,
    )
    from .models.ctrl import (
        TF_CTRL_PRETRAINED_MODEL_ARCHIVE_LIST,
        TFCTRLLMHeadModel,
        TFCTRLModel,
        TFCTRLPreTrainedModel,
    )
    from .models.distilbert import (
        TF_DISTILBERT_PRETRAINED_MODEL_ARCHIVE_LIST,
        TFDistilBertForMaskedLM,
        TFDistilBertForMultipleChoice,
        TFDistilBertForQuestionAnswering,
        TFDistilBertForSequenceClassification,
        TFDistilBertForTokenClassification,
        TFDistilBertMainLayer,
        TFDistilBertModel,
        TFDistilBertPreTrainedModel,
    )
    from .models.dpr import (
        TF_DPR_CONTEXT_ENCODER_PRETRAINED_MODEL_ARCHIVE_LIST,
        TF_DPR_QUESTION_ENCODER_PRETRAINED_MODEL_ARCHIVE_LIST,
        TF_DPR_READER_PRETRAINED_MODEL_ARCHIVE_LIST,
        TFDPRContextEncoder,
        TFDPRPretrainedContextEncoder,
        TFDPRPretrainedQuestionEncoder,
        TFDPRPretrainedReader,
        TFDPRQuestionEncoder,
        TFDPRReader,
    )
    from .models.electra import (
        TF_ELECTRA_PRETRAINED_MODEL_ARCHIVE_LIST,
        TFElectraForMaskedLM,
        TFElectraForMultipleChoice,
        TFElectraForPreTraining,
        TFElectraForQuestionAnswering,
        TFElectraForSequenceClassification,
        TFElectraForTokenClassification,
        TFElectraModel,
        TFElectraPreTrainedModel,
    )
    from .models.flaubert import (
        TF_FLAUBERT_PRETRAINED_MODEL_ARCHIVE_LIST,
        TFFlaubertForMultipleChoice,
        TFFlaubertForQuestionAnsweringSimple,
        TFFlaubertForSequenceClassification,
        TFFlaubertForTokenClassification,
        TFFlaubertModel,
        TFFlaubertWithLMHeadModel,
    )
    from .models.funnel import (
        TF_FUNNEL_PRETRAINED_MODEL_ARCHIVE_LIST,
        TFFunnelBaseModel,
        TFFunnelForMaskedLM,
        TFFunnelForMultipleChoice,
        TFFunnelForPreTraining,
        TFFunnelForQuestionAnswering,
        TFFunnelForSequenceClassification,
        TFFunnelForTokenClassification,
        TFFunnelModel,
    )
    from .models.gpt2 import (
        TF_GPT2_PRETRAINED_MODEL_ARCHIVE_LIST,
        TFGPT2DoubleHeadsModel,
        TFGPT2ForSequenceClassification,
        TFGPT2LMHeadModel,
        TFGPT2MainLayer,
        TFGPT2Model,
        TFGPT2PreTrainedModel,
    )
    from .models.longformer import (
        TF_LONGFORMER_PRETRAINED_MODEL_ARCHIVE_LIST,
        TFLongformerForMaskedLM,
        TFLongformerForMultipleChoice,
        TFLongformerForQuestionAnswering,
        TFLongformerForSequenceClassification,
        TFLongformerForTokenClassification,
        TFLongformerModel,
        TFLongformerSelfAttention,
    )
    from .models.lxmert import (
        TF_LXMERT_PRETRAINED_MODEL_ARCHIVE_LIST,
        TFLxmertForPreTraining,
        TFLxmertMainLayer,
        TFLxmertModel,
        TFLxmertPreTrainedModel,
        TFLxmertVisualFeatureEncoder,
    )
    from .models.marian import TFMarianMTModel
    from .models.mbart import TFMBartForConditionalGeneration
    from .models.mobilebert import (
        TF_MOBILEBERT_PRETRAINED_MODEL_ARCHIVE_LIST,
        TFMobileBertForMaskedLM,
        TFMobileBertForMultipleChoice,
        TFMobileBertForNextSentencePrediction,
        TFMobileBertForPreTraining,
        TFMobileBertForQuestionAnswering,
        TFMobileBertForSequenceClassification,
        TFMobileBertForTokenClassification,
        TFMobileBertMainLayer,
        TFMobileBertModel,
        TFMobileBertPreTrainedModel,
    )
    from .models.mpnet import (
        TF_MPNET_PRETRAINED_MODEL_ARCHIVE_LIST,
        TFMPNetForMaskedLM,
        TFMPNetForMultipleChoice,
        TFMPNetForQuestionAnswering,
        TFMPNetForSequenceClassification,
        TFMPNetForTokenClassification,
        TFMPNetMainLayer,
        TFMPNetModel,
        TFMPNetPreTrainedModel,
    )
    from .models.mt5 import TFMT5EncoderModel, TFMT5ForConditionalGeneration, TFMT5Model
    from .models.openai import (
        TF_OPENAI_GPT_PRETRAINED_MODEL_ARCHIVE_LIST,
        TFOpenAIGPTDoubleHeadsModel,
        TFOpenAIGPTForSequenceClassification,
        TFOpenAIGPTLMHeadModel,
        TFOpenAIGPTMainLayer,
        TFOpenAIGPTModel,
        TFOpenAIGPTPreTrainedModel,
    )
    from .models.pegasus import TFPegasusForConditionalGeneration
    from .models.roberta import (
        TF_ROBERTA_PRETRAINED_MODEL_ARCHIVE_LIST,
        TFRobertaForMaskedLM,
        TFRobertaForMultipleChoice,
        TFRobertaForQuestionAnswering,
        TFRobertaForSequenceClassification,
        TFRobertaForTokenClassification,
        TFRobertaMainLayer,
        TFRobertaModel,
        TFRobertaPreTrainedModel,
    )
    from .models.t5 import (
        TF_T5_PRETRAINED_MODEL_ARCHIVE_LIST,
        TFT5EncoderModel,
        TFT5ForConditionalGeneration,
        TFT5Model,
        TFT5PreTrainedModel,
    )
    from .models.transfo_xl import (
        TF_TRANSFO_XL_PRETRAINED_MODEL_ARCHIVE_LIST,
        TFAdaptiveEmbedding,
        TFTransfoXLLMHeadModel,
        TFTransfoXLMainLayer,
        TFTransfoXLModel,
        TFTransfoXLPreTrainedModel,
    )
    from .models.xlm import (
        TF_XLM_PRETRAINED_MODEL_ARCHIVE_LIST,
        TFXLMForMultipleChoice,
        TFXLMForQuestionAnsweringSimple,
        TFXLMForSequenceClassification,
        TFXLMForTokenClassification,
        TFXLMMainLayer,
        TFXLMModel,
        TFXLMPreTrainedModel,
        TFXLMWithLMHeadModel,
    )
    from .models.xlm_roberta import (
        TF_XLM_ROBERTA_PRETRAINED_MODEL_ARCHIVE_LIST,
        TFXLMRobertaForMaskedLM,
        TFXLMRobertaForMultipleChoice,
        TFXLMRobertaForQuestionAnswering,
        TFXLMRobertaForSequenceClassification,
        TFXLMRobertaForTokenClassification,
        TFXLMRobertaModel,
    )
    from .models.xlnet import (
        TF_XLNET_PRETRAINED_MODEL_ARCHIVE_LIST,
        TFXLNetForMultipleChoice,
        TFXLNetForQuestionAnsweringSimple,
        TFXLNetForSequenceClassification,
        TFXLNetForTokenClassification,
        TFXLNetLMHeadModel,
        TFXLNetMainLayer,
        TFXLNetModel,
        TFXLNetPreTrainedModel,
    )

    # Optimization
    from .optimization_tf import AdamWeightDecay, GradientAccumulator, WarmUp, create_optimizer

    # Trainer
    from .trainer_tf import TFTrainer

else:
    # Import the same objects as dummies to get them in the namespace.
    # They will raise an import error if the user tries to instantiate / use them.
    from .utils.dummy_tf_objects import *


if is_flax_available():
<<<<<<< HEAD
    from .models.auto import FLAX_MODEL_MAPPING, FlaxAutoModel
    from .models.bert import FlaxBertModel
=======
    from .modeling_flax_utils import FlaxPreTrainedModel
    from .models.auto import FLAX_MODEL_MAPPING, FlaxAutoModel
    from .models.bert import FlaxBertForMaskedLM, FlaxBertModel
>>>>>>> bfa4ccf7
    from .models.roberta import FlaxRobertaModel
else:
    # Import the same objects as dummies to get them in the namespace.
    # They will raise an import error if the user tries to instantiate / use them.
    from .utils.dummy_flax_objects import *


if not is_tf_available() and not is_torch_available() and not is_flax_available():
    logger.warning(
        "None of PyTorch, TensorFlow >= 2.0, or Flax have been found. "
        "Models won't be available and only tokenizers, configuration "
        "and file/data utilities can be used."
    )<|MERGE_RESOLUTION|>--- conflicted
+++ resolved
@@ -2,25 +2,7 @@
 # There's no way to ignore "F401 '...' imported but unused" warnings in this
 # module, but to preserve other warnings. So, don't check this module at all.
 
-<<<<<<< HEAD
 __version__ = "2.0.0a1"
-=======
-# Copyright 2020 The HuggingFace Team. All rights reserved.
-#
-# Licensed under the Apache License, Version 2.0 (the "License");
-# you may not use this file except in compliance with the License.
-# You may obtain a copy of the License at
-#
-#     http://www.apache.org/licenses/LICENSE-2.0
-#
-# Unless required by applicable law or agreed to in writing, software
-# distributed under the License is distributed on an "AS IS" BASIS,
-# WITHOUT WARRANTIES OR CONDITIONS OF ANY KIND, either express or implied.
-# See the License for the specific language governing permissions and
-# limitations under the License.
-
-__version__ = "4.1.1"
->>>>>>> bfa4ccf7
 
 # Work around to update TensorFlow's absl.logging threshold which alters the
 # default Python logging output behavior when present.
@@ -428,11 +410,8 @@
         BartForQuestionAnswering,
         BartForSequenceClassification,
         BartModel,
-<<<<<<< HEAD
         BartModelWithHeads,
-=======
         BartPretrainedModel,
->>>>>>> bfa4ccf7
         PretrainedBartModel,
     )
     from .models.bert import (
@@ -1002,14 +981,9 @@
 
 
 if is_flax_available():
-<<<<<<< HEAD
-    from .models.auto import FLAX_MODEL_MAPPING, FlaxAutoModel
-    from .models.bert import FlaxBertModel
-=======
     from .modeling_flax_utils import FlaxPreTrainedModel
     from .models.auto import FLAX_MODEL_MAPPING, FlaxAutoModel
     from .models.bert import FlaxBertForMaskedLM, FlaxBertModel
->>>>>>> bfa4ccf7
     from .models.roberta import FlaxRobertaModel
 else:
     # Import the same objects as dummies to get them in the namespace.
