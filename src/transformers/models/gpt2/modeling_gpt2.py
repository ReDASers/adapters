--- conflicted
+++ resolved
@@ -691,16 +691,12 @@
         self.h = nn.ModuleList([GPT2Block(config, layer_idx=i) for i in range(config.num_hidden_layers)])
         self.ln_f = nn.LayerNorm(self.embed_dim, eps=config.layer_norm_epsilon)
 
-<<<<<<< HEAD
-        self._init_adapter_modules()
-        self.init_weights()
-
-=======
->>>>>>> bfa65467
         # Model parallel
         self.model_parallel = False
         self.device_map = None
         self.gradient_checkpointing = False
+
+        self._init_adapter_modules()
 
         # Initialize weights and apply final processing
         self.post_init()
