# coding=utf-8
# Copyright 2018 The OpenAI Team Authors and HuggingFace Inc. team.
# Copyright (c) 2018, NVIDIA CORPORATION.  All rights reserved.
#
# Licensed under the Apache License, Version 2.0 (the "License");
# you may not use this file except in compliance with the License.
# You may obtain a copy of the License at
#
#     http://www.apache.org/licenses/LICENSE-2.0
#
# Unless required by applicable law or agreed to in writing, software
# distributed under the License is distributed on an "AS IS" BASIS,
# WITHOUT WARRANTIES OR CONDITIONS OF ANY KIND, either express or implied.
# See the License for the specific language governing permissions and
# limitations under the License.
"""PyTorch OpenAI GPT-2 model."""

import os
from dataclasses import dataclass
from typing import Optional, Tuple

import torch
import torch.nn as nn
import torch.utils.checkpoint
from torch.nn import CrossEntropyLoss, MSELoss

from ...activations import ACT2FN
from ...adapters.model_mixin import ModelWithHeadsAdaptersMixin
from ...adapters.models.gpt2 import GPT2DecoderBlockAdaptersMixin, GPT2ModelAdapterMixin, GPT2ModelHeadsMixin
from ...file_utils import (
    ModelOutput,
    add_code_sample_docstrings,
    add_start_docstrings,
    add_start_docstrings_to_model_forward,
    replace_return_docstrings,
)
from ...modeling_outputs import (
    BaseModelOutputWithPastAndCrossAttentions,
    CausalLMOutputWithCrossAttentions,
    SequenceClassifierOutputWithPast,
)
from ...modeling_utils import (
    Conv1D,
    PreTrainedModel,
    SequenceSummary,
    find_pruneable_heads_and_indices,
    prune_conv1d_layer,
)
from ...utils import logging
from ...utils.model_parallel_utils import assert_device_map, get_device_map
from .configuration_gpt2 import GPT2Config


logger = logging.get_logger(__name__)

_CHECKPOINT_FOR_DOC = "gpt2"
_CONFIG_FOR_DOC = "GPT2Config"
_TOKENIZER_FOR_DOC = "GPT2Tokenizer"

GPT2_PRETRAINED_MODEL_ARCHIVE_LIST = [
    "gpt2",
    "gpt2-medium",
    "gpt2-large",
    "gpt2-xl",
    "distilgpt2",
    # See all GPT-2 models at https://huggingface.co/models?filter=gpt2
]


def load_tf_weights_in_gpt2(model, config, gpt2_checkpoint_path):
    """Load tf checkpoints in a pytorch model"""
    try:
        import re

        import tensorflow as tf
    except ImportError:
        logger.error(
            "Loading a TensorFlow model in PyTorch, requires TensorFlow to be installed. Please see "
            "https://www.tensorflow.org/install/ for installation instructions."
        )
        raise
    tf_path = os.path.abspath(gpt2_checkpoint_path)
    logger.info(f"Converting TensorFlow checkpoint from {tf_path}")
    # Load weights from TF model
    init_vars = tf.train.list_variables(tf_path)
    names = []
    arrays = []
    for name, shape in init_vars:
        logger.info(f"Loading TF weight {name} with shape {shape}")
        array = tf.train.load_variable(tf_path, name)
        names.append(name)
        arrays.append(array.squeeze())

    for name, array in zip(names, arrays):
        name = name[6:]  # skip "model/"
        name = name.split("/")
        pointer = model
        for m_name in name:
            if re.fullmatch(r"[A-Za-z]+\d+", m_name):
                scope_names = re.split(r"(\d+)", m_name)
            else:
                scope_names = [m_name]
            if scope_names[0] == "w" or scope_names[0] == "g":
                pointer = getattr(pointer, "weight")
            elif scope_names[0] == "b":
                pointer = getattr(pointer, "bias")
            elif scope_names[0] == "wpe" or scope_names[0] == "wte":
                pointer = getattr(pointer, scope_names[0])
                pointer = getattr(pointer, "weight")
            else:
                pointer = getattr(pointer, scope_names[0])
            if len(scope_names) >= 2:
                num = int(scope_names[1])
                pointer = pointer[num]
        try:
            assert (
                pointer.shape == array.shape
            ), f"Pointer shape {pointer.shape} and array shape {array.shape} mismatched"
        except AssertionError as e:
            e.args += (pointer.shape, array.shape)
            raise
        logger.info(f"Initialize PyTorch weight {name}")
        pointer.data = torch.from_numpy(array)
    return model


class GPT2Attention(nn.Module):
    def __init__(self, config, is_cross_attention=False):
        super().__init__()

        max_positions = config.max_position_embeddings
        self.register_buffer(
            "bias",
            torch.tril(torch.ones((max_positions, max_positions), dtype=torch.uint8)).view(
                1, 1, max_positions, max_positions
            ),
        )
        self.register_buffer("masked_bias", torch.tensor(-1e4))

        self.embed_dim = config.hidden_size
        self.num_heads = config.num_attention_heads
        self.head_dim = self.embed_dim // self.num_heads
        self.split_size = self.embed_dim
        if self.head_dim * self.num_heads != self.embed_dim:
            raise ValueError(
                f"`embed_dim` must be divisible by num_heads (got `embed_dim`: {self.embed_dim} and `num_heads`: {self.num_heads})."
            )

        self.scale_attn_weights = config.scale_attn_weights
        self.is_cross_attention = is_cross_attention

        if self.is_cross_attention:
            self.c_attn = Conv1D(2 * self.embed_dim, self.embed_dim)
            self.q_attn = Conv1D(self.embed_dim, self.embed_dim)
        else:
            self.c_attn = Conv1D(3 * self.embed_dim, self.embed_dim)
        self.c_proj = Conv1D(self.embed_dim, self.embed_dim)

        self.attn_dropout = nn.Dropout(config.attn_pdrop)
        self.resid_dropout = nn.Dropout(config.resid_pdrop)

        self.pruned_heads = set()

    def prune_heads(self, heads):
        if len(heads) == 0:
            return
        heads, index = find_pruneable_heads_and_indices(heads, self.num_heads, self.head_dim, self.pruned_heads)
        index_attn = torch.cat([index, index + self.split_size, index + (2 * self.split_size)])

        # Prune conv1d layers
        self.c_attn = prune_conv1d_layer(self.c_attn, index_attn, dim=1)
        self.c_proj = prune_conv1d_layer(self.c_proj, index, dim=0)

        # Update hyper params
        self.split_size = (self.split_size // self.num_heads) * (self.num_heads - len(heads))
        self.num_heads = self.num_heads - len(heads)
        self.pruned_heads = self.pruned_heads.union(heads)

    def _attn(self, query, key, value, attention_mask=None, head_mask=None):
        attn_weights = torch.matmul(query, key.transpose(-1, -2))

        if self.scale_attn_weights:
            attn_weights = attn_weights / (float(value.size(-1)) ** 0.5)

        if not self.is_cross_attention:
            # if only "normal" attention layer implements causal mask
            query_length, key_length = query.size(-2), key.size(-2)
            causal_mask = self.bias[:, :, key_length - query_length : key_length, :key_length].bool()
            attn_weights = torch.where(causal_mask, attn_weights, self.masked_bias.to(attn_weights.dtype))

        if attention_mask is not None:
            # Apply the attention mask
            attn_weights = attn_weights + attention_mask

        attn_weights = nn.Softmax(dim=-1)(attn_weights)
        attn_weights = self.attn_dropout(attn_weights)

        # Mask heads if we want to
        if head_mask is not None:
            attn_weights = attn_weights * head_mask

        attn_output = torch.matmul(attn_weights, value)

        return attn_output, attn_weights

    def _split_heads(self, tensor, num_heads, attn_head_size):
        """
        Splits hidden_size dim into attn_head_size and num_heads
        """
        new_shape = tensor.size()[:-1] + (num_heads, attn_head_size)
        tensor = tensor.view(*new_shape)
        return tensor.permute(0, 2, 1, 3)  # (batch, head, seq_length, head_features)

    def _merge_heads(self, tensor, num_heads, attn_head_size):
        """
        Merges attn_head_size dim and num_attn_heads dim into hidden_size
        """
        tensor = tensor.permute(0, 2, 1, 3).contiguous()
        new_shape = tensor.size()[:-2] + (num_heads * attn_head_size,)
        return tensor.view(new_shape)

    def forward(
        self,
        hidden_states,
        layer_past=None,
        attention_mask=None,
        head_mask=None,
        encoder_hidden_states=None,
        encoder_attention_mask=None,
        use_cache=False,
        output_attentions=False,
    ):
        if encoder_hidden_states is not None:
            if not hasattr(self, "q_attn"):
                raise ValueError(
                    "If class is used as cross attention, the weights `q_attn` have to be defined. "
                    "Please make sure to instantiate class with `GPT2Attention(..., is_cross_attention=True)`."
                )

            query = self.q_attn(hidden_states)
            key, value = self.c_attn(encoder_hidden_states).split(self.split_size, dim=2)
            attention_mask = encoder_attention_mask
        else:
            query, key, value = self.c_attn(hidden_states).split(self.split_size, dim=2)

        query = self._split_heads(query, self.num_heads, self.head_dim)
        key = self._split_heads(key, self.num_heads, self.head_dim)
        value = self._split_heads(value, self.num_heads, self.head_dim)

        if layer_past is not None:
            past_key, past_value = layer_past
            key = torch.cat((past_key, key), dim=-2)
            value = torch.cat((past_value, value), dim=-2)

        if use_cache is True:
            present = (key, value)
        else:
            present = None

        attn_output, attn_weights = self._attn(query, key, value, attention_mask, head_mask)

        attn_output = self._merge_heads(attn_output, self.num_heads, self.head_dim)
        attn_output = self.c_proj(attn_output)
        attn_output = self.resid_dropout(attn_output)

        outputs = (attn_output, present)
        if output_attentions:
            outputs += (attn_weights,)

        return outputs  # a, present, (attentions)


class GPT2MLP(nn.Module):
    def __init__(self, intermediate_size, config):
        super().__init__()
        embed_dim = config.hidden_size
        self.c_fc = Conv1D(intermediate_size, embed_dim)
        self.c_proj = Conv1D(embed_dim, intermediate_size)
        self.act = ACT2FN[config.activation_function]
        self.dropout = nn.Dropout(config.resid_pdrop)

    def forward(self, hidden_states):
        hidden_states = self.c_fc(hidden_states)
        hidden_states = self.act(hidden_states)
        hidden_states = self.c_proj(hidden_states)
        hidden_states = self.dropout(hidden_states)
        return hidden_states


<<<<<<< HEAD
class Block(GPT2DecoderBlockAdaptersMixin, nn.Module):
    def __init__(self, n_ctx, config, scale=False):
        super().__init__()
        self.config = config
        hidden_size = config.n_embd
=======
class GPT2Block(nn.Module):
    def __init__(self, config):
        super().__init__()
        hidden_size = config.hidden_size
>>>>>>> fb27b276
        inner_dim = config.n_inner if config.n_inner is not None else 4 * hidden_size

        self.ln_1 = nn.LayerNorm(hidden_size, eps=config.layer_norm_epsilon)
        self.attn = GPT2Attention(config)
        self.ln_2 = nn.LayerNorm(hidden_size, eps=config.layer_norm_epsilon)

        if config.add_cross_attention:
            self.crossattention = GPT2Attention(config, is_cross_attention=True)
            self.ln_cross_attn = nn.LayerNorm(hidden_size, eps=config.layer_norm_epsilon)
<<<<<<< HEAD
        self.mlp = MLP(inner_dim, config)
        self._init_adapter_modules()
=======

        self.mlp = GPT2MLP(inner_dim, config)
>>>>>>> fb27b276

    def forward(
        self,
        hidden_states,
        layer_past=None,
        attention_mask=None,
        head_mask=None,
        encoder_hidden_states=None,
        encoder_attention_mask=None,
        use_cache=False,
        output_attentions=False,
        **kwargs
    ):
        residual = hidden_states
        hidden_states = self.ln_1(hidden_states)
        attn_outputs = self.attn(
            hidden_states,
            layer_past=layer_past,
            attention_mask=attention_mask,
            head_mask=head_mask,
            use_cache=use_cache,
            output_attentions=output_attentions,
        )
        attn_output = attn_outputs[0]  # output_attn: a, present, (attentions)
        outputs = attn_outputs[1:]
<<<<<<< HEAD
        hidden_states = self.attention_adapters.adapters_forward(attn_output, hidden_states, **kwargs)
=======
        # residual connection
        hidden_states = attn_output + residual
>>>>>>> fb27b276

        if encoder_hidden_states is not None:
            # add one self-attention block for cross-attention
            if not hasattr(self, "crossattention"):
                raise ValueError(
                    f"If `encoder_hidden_states` are passed, {self} has to be instantiated with "
                    "cross-attention layers by setting `config.add_cross_attention=True`"
                )
            residual = hidden_states
            hidden_states = self.ln_cross_attn(hidden_states)
            cross_attn_outputs = self.crossattention(
                hidden_states,
                attention_mask=attention_mask,
                head_mask=head_mask,
                encoder_hidden_states=encoder_hidden_states,
                encoder_attention_mask=encoder_attention_mask,
                output_attentions=output_attentions,
            )
            attn_output = cross_attn_outputs[0]
            # residual connection
            hidden_states = residual + attn_output
            outputs = outputs + cross_attn_outputs[2:]  # add cross attentions if we output attention weights

<<<<<<< HEAD
        # Pass the parameters to the adapters and get the results

        feed_forward_hidden_states = self.mlp(self.ln_2(hidden_states))

        hidden_states = self.output_adapters.adapters_forward(feed_forward_hidden_states, hidden_states, **kwargs)
=======
        residual = hidden_states
        hidden_states = self.ln_2(hidden_states)
        feed_forward_hidden_states = self.mlp(hidden_states)
        # residual connection
        hidden_states = residual + feed_forward_hidden_states
>>>>>>> fb27b276

        if use_cache:
            outputs = (hidden_states,) + outputs
        else:
            outputs = (hidden_states,) + outputs[1:]

        return outputs  # hidden_states, present, (attentions, cross_attentions)


class GPT2PreTrainedModel(PreTrainedModel):
    """
    An abstract class to handle weights initialization and a simple interface for downloading and loading pretrained
    models.
    """

    config_class = GPT2Config
    load_tf_weights = load_tf_weights_in_gpt2
    base_model_prefix = "transformer"
    is_parallelizable = True

    def __init__(self, *inputs, **kwargs):
        super().__init__(*inputs, **kwargs)

    def _init_weights(self, module):
        """Initialize the weights."""
        if isinstance(module, (nn.Linear, Conv1D)):
            # Slightly different from the TF version which uses truncated_normal for initialization
            # cf https://github.com/pytorch/pytorch/pull/5617
            module.weight.data.normal_(mean=0.0, std=self.config.initializer_range)
            if module.bias is not None:
                module.bias.data.zero_()
        elif isinstance(module, nn.Embedding):
            module.weight.data.normal_(mean=0.0, std=self.config.initializer_range)
            if module.padding_idx is not None:
                module.weight.data[module.padding_idx].zero_()
        elif isinstance(module, nn.LayerNorm):
            module.bias.data.zero_()
            module.weight.data.fill_(1.0)


@dataclass
class GPT2DoubleHeadsModelOutput(ModelOutput):
    """
    Base class for outputs of models predicting if two sentences are consecutive or not.

    Args:
        loss (:obj:`torch.FloatTensor` of shape :obj:`(1,)`, `optional`, returned when ``labels`` is provided):
            Language modeling loss.
        mc_loss (:obj:`torch.FloatTensor` of shape :obj:`(1,)`, `optional`, returned when :obj:`mc_labels` is provided):
            Multiple choice classification loss.
        logits (:obj:`torch.FloatTensor` of shape :obj:`(batch_size, num_choices, sequence_length, config.vocab_size)`):
            Prediction scores of the language modeling head (scores for each vocabulary token before SoftMax).
        mc_logits (:obj:`torch.FloatTensor` of shape :obj:`(batch_size, num_choices)`):
            Prediction scores of the multiple choice classification head (scores for each choice before SoftMax).
        past_key_values (:obj:`Tuple[Tuple[torch.Tensor]]`, `optional`, returned when ``use_cache=True`` is passed or when ``config.use_cache=True``):
            Tuple of length :obj:`config.n_layers`, containing tuples of tensors of shape :obj:`(batch_size, num_heads,
            sequence_length, embed_size_per_head)`).

            Contains pre-computed hidden-states (key and values in the attention blocks) that can be used (see
            :obj:`past_key_values` input) to speed up sequential decoding.
        hidden_states (:obj:`tuple(torch.FloatTensor)`, `optional`, returned when ``output_hidden_states=True`` is passed or when ``config.output_hidden_states=True``):
            Tuple of :obj:`torch.FloatTensor` (one for the output of the embeddings + one for the output of each layer)
            of shape :obj:`(batch_size, sequence_length, hidden_size)`.

            Hidden-states of the model at the output of each layer plus the initial embedding outputs.
        attentions (:obj:`tuple(torch.FloatTensor)`, `optional`, returned when ``output_attentions=True`` is passed or when ``config.output_attentions=True``):
            Tuple of :obj:`torch.FloatTensor` (one for each layer) of shape :obj:`(batch_size, num_heads,
            sequence_length, sequence_length)`.

            GPT2Attentions weights after the attention softmax, used to compute the weighted average in the
            self-attention heads.
    """

    loss: Optional[torch.FloatTensor] = None
    mc_loss: Optional[torch.FloatTensor] = None
    logits: torch.FloatTensor = None
    mc_logits: torch.FloatTensor = None
    past_key_values: Optional[Tuple[Tuple[torch.FloatTensor]]] = None
    hidden_states: Optional[Tuple[torch.FloatTensor]] = None
    attentions: Optional[Tuple[torch.FloatTensor]] = None


GPT2_START_DOCSTRING = r"""

    This model inherits from :class:`~transformers.PreTrainedModel`. Check the superclass documentation for the generic
    methods the library implements for all its model (such as downloading or saving, resizing the input embeddings,
    pruning heads etc.)

    This model is also a PyTorch `torch.nn.Module <https://pytorch.org/docs/stable/nn.html#torch.nn.Module>`__
    subclass. Use it as a regular PyTorch Module and refer to the PyTorch documentation for all matter related to
    general usage and behavior.

    Parameters:
        config (:class:`~transformers.GPT2Config`): Model configuration class with all the parameters of the model.
            Initializing with a config file does not load the weights associated with the model, only the
            configuration. Check out the :meth:`~transformers.PreTrainedModel.from_pretrained` method to load the model
            weights.
"""

GPT2_INPUTS_DOCSTRING = r"""
    Args:
        input_ids (:obj:`torch.LongTensor` of shape :obj:`(batch_size, input_ids_length)`):
            :obj:`input_ids_length` = ``sequence_length`` if :obj:`past_key_values` is ``None`` else
            ``past_key_values[0][0].shape[-2]`` (``sequence_length`` of input past key value states). Indices of input
            sequence tokens in the vocabulary.

            If :obj:`past_key_values` is used, only ``input_ids`` that do not have their past calculated should be
            passed as ``input_ids``.

            Indices can be obtained using :class:`~transformers.GPT2Tokenizer`. See
            :meth:`transformers.PreTrainedTokenizer.encode` and :meth:`transformers.PreTrainedTokenizer.__call__` for
            details.

            `What are input IDs? <../glossary.html#input-ids>`__
        past_key_values (:obj:`Tuple[Tuple[torch.Tensor]]` of length :obj:`config.n_layers`):
            Contains precomputed hidden-states (key and values in the attention blocks) as computed by the model (see
            :obj:`past_key_values` output below). Can be used to speed up sequential decoding. The ``input_ids`` which
            have their past given to this model should not be passed as ``input_ids`` as they have already been
            computed.
        attention_mask (:obj:`torch.FloatTensor` of shape :obj:`(batch_size, sequence_length)`, `optional`):
            Mask to avoid performing attention on padding token indices. Mask values selected in ``[0, 1]``:

            - 1 for tokens that are **not masked**,
            - 0 for tokens that are **masked**.

            `What are attention masks? <../glossary.html#attention-mask>`__
        token_type_ids (:obj:`torch.LongTensor` of shape :obj:`(batch_size, input_ids_length)`, `optional`):
            Segment token indices to indicate first and second portions of the inputs. Indices are selected in ``[0,
            1]``:

            - 0 corresponds to a `sentence A` token,
            - 1 corresponds to a `sentence B` token.

            `What are token type IDs? <../glossary.html#token-type-ids>`_
        position_ids (:obj:`torch.LongTensor` of shape :obj:`(batch_size, sequence_length)`, `optional`):
            Indices of positions of each input sequence tokens in the position embeddings. Selected in the range ``[0,
            config.max_position_embeddings - 1]``.

            `What are position IDs? <../glossary.html#position-ids>`_
        head_mask (:obj:`torch.FloatTensor` of shape :obj:`(num_heads,)` or :obj:`(num_layers, num_heads)`, `optional`):
            Mask to nullify selected heads of the self-attention modules. Mask values selected in ``[0, 1]``:

            - 1 indicates the head is **not masked**,
            - 0 indicates the head is **masked**.

        inputs_embeds (:obj:`torch.FloatTensor` of shape :obj:`(batch_size, sequence_length, hidden_size)`, `optional`):
            Optionally, instead of passing :obj:`input_ids` you can choose to directly pass an embedded representation.
            This is useful if you want more control over how to convert :obj:`input_ids` indices into associated
            vectors than the model's internal embedding lookup matrix.

            If :obj:`past_key_values` is used, optionally only the last :obj:`inputs_embeds` have to be input (see
            :obj:`past_key_values`).
        use_cache (:obj:`bool`, `optional`):
            If set to :obj:`True`, :obj:`past_key_values` key value states are returned and can be used to speed up
            decoding (see :obj:`past_key_values`).
        output_attentions (:obj:`bool`, `optional`):
            Whether or not to return the attentions tensors of all attention layers. See ``attentions`` under returned
            tensors for more detail.
        output_hidden_states (:obj:`bool`, `optional`):
            Whether or not to return the hidden states of all layers. See ``hidden_states`` under returned tensors for
            more detail.
        return_dict (:obj:`bool`, `optional`):
            Whether or not to return a :class:`~transformers.file_utils.ModelOutput` instead of a plain tuple.
"""
PARALLELIZE_DOCSTRING = r"""
    This is an experimental feature and is a subject to change at a moment's notice.

    Uses a device map to distribute attention modules of the model across several devices. If no device map is given,
    it will evenly distribute blocks across all devices.

    Args:
        device_map (:obj:`Dict[int, list]`, optional, defaults to None):
            A dictionary that maps attention modules to devices. Note that the embedding module and LMHead are always
            automatically mapped to the first device (for esoteric reasons). That means that the first device should
            have fewer attention modules mapped to it than other devices. For reference, the gpt2 models have the
            following number of attention modules:

                - gpt2: 12
                - gpt2-medium: 24
                - gpt2-large: 36
                - gpt2-xl: 48

    Example::

            # Here is an example of a device map on a machine with 4 GPUs using gpt2-xl, which has a total of 48 attention modules:
            model = GPT2LMHeadModel.from_pretrained('gpt2-xl')
            device_map = {0: [0, 1, 2, 3, 4, 5, 6, 7, 8],

                          1: [9, 10, 11, 12, 13, 14, 15, 16, 17, 18, 19, 20, 21],
                          2: [22, 23, 24, 25, 26, 27, 28, 29, 30, 31, 32, 33, 34],
                          3: [35, 36, 37, 38, 39, 40, 41, 42, 43, 44, 45, 46, 47]}
            model.parallelize(device_map)
"""
DEPARALLELIZE_DOCSTRING = r"""
    Moves the model to cpu from a model parallel state.

    Example::

        # On a 4 GPU machine with gpt2-large:
        model = GPT2LMHeadModel.from_pretrained('gpt2-large')
        device_map = {0: [0, 1, 2, 3, 4, 5, 6, 7],

                    1: [8, 9, 10, 11, 12, 13, 14, 15],
                    2: [16, 17, 18, 19, 20, 21, 22, 23],
                    3: [24, 25, 26, 27, 28, 29, 30, 31, 32, 33, 34, 35]}
        model.parallelize(device_map) # Splits the model across several devices
        model.deparallelize() # Put the model back on cpu and cleans memory by calling torch.cuda.empty_cache()
"""


@add_start_docstrings(
    "The bare GPT2 Model transformer outputting raw hidden-states without any specific head on top.",
    GPT2_START_DOCSTRING,
)
class GPT2Model(GPT2ModelAdapterMixin, GPT2PreTrainedModel):
    def __init__(self, config):
        super().__init__(config)
<<<<<<< HEAD
        self.wte = nn.Embedding(config.vocab_size, config.n_embd)
        self.wpe = nn.Embedding(config.n_positions, config.n_embd)
=======

        self.embed_dim = config.hidden_size

        self.wte = nn.Embedding(config.vocab_size, self.embed_dim)
        self.wpe = nn.Embedding(config.max_position_embeddings, self.embed_dim)

>>>>>>> fb27b276
        self.drop = nn.Dropout(config.embd_pdrop)
        self.h = nn.ModuleList([GPT2Block(config) for _ in range(config.num_hidden_layers)])
        self.ln_f = nn.LayerNorm(self.embed_dim, eps=config.layer_norm_epsilon)

        self._init_adapter_modules()
        self.init_weights()

        # Model parallel
        self.model_parallel = False
        self.device_map = None

    @add_start_docstrings(PARALLELIZE_DOCSTRING)
    def parallelize(self, device_map=None):
        # Check validity of device_map
        self.device_map = (
            get_device_map(len(self.h), range(torch.cuda.device_count())) if device_map is None else device_map
        )
        assert_device_map(self.device_map, len(self.h))
        self.model_parallel = True
        self.first_device = "cpu" if "cpu" in self.device_map.keys() else "cuda:" + str(min(self.device_map.keys()))
        self.last_device = "cuda:" + str(max(self.device_map.keys()))
        self.wte = self.wte.to(self.first_device)
        self.wpe = self.wpe.to(self.first_device)
        # Load onto devices
        for k, v in self.device_map.items():
            for block in v:
                cuda_device = "cuda:" + str(k)
                self.h[block] = self.h[block].to(cuda_device)
        # ln_f to last
        self.ln_f = self.ln_f.to(self.last_device)

    @add_start_docstrings(DEPARALLELIZE_DOCSTRING)
    def deparallelize(self):
        self.model_parallel = False
        self.device_map = None
        self.first_device = "cpu"
        self.last_device = "cpu"
        self.wte = self.wte.to("cpu")
        self.wpe = self.wpe.to("cpu")
        for index in range(len(self.h)):
            self.h[index] = self.h[index].to("cpu")
        self.ln_f = self.ln_f.to("cpu")
        torch.cuda.empty_cache()

    def get_input_embeddings(self):
        return self.wte

    def set_input_embeddings(self, new_embeddings):
        self.wte = new_embeddings

    def _prune_heads(self, heads_to_prune):
        """
        Prunes heads of the model. heads_to_prune: dict of {layer_num: list of heads to prune in this layer}
        """
        for layer, heads in heads_to_prune.items():
            self.h[layer].attn.prune_heads(heads)

    @add_start_docstrings_to_model_forward(GPT2_INPUTS_DOCSTRING)
    @add_code_sample_docstrings(
        tokenizer_class=_TOKENIZER_FOR_DOC,
        checkpoint=_CHECKPOINT_FOR_DOC,
        output_type=BaseModelOutputWithPastAndCrossAttentions,
        config_class=_CONFIG_FOR_DOC,
    )
    def forward(
        self,
        input_ids=None,
        past_key_values=None,
        attention_mask=None,
        token_type_ids=None,
        position_ids=None,
        head_mask=None,
        inputs_embeds=None,
        encoder_hidden_states=None,
        encoder_attention_mask=None,
        use_cache=None,
        output_attentions=None,
        output_hidden_states=None,
        return_dict=None,
        **kwargs
    ):
        self.pre_transformer_forward()

        output_attentions = output_attentions if output_attentions is not None else self.config.output_attentions
        output_hidden_states = (
            output_hidden_states if output_hidden_states is not None else self.config.output_hidden_states
        )
        use_cache = use_cache if use_cache is not None else self.config.use_cache
        return_dict = return_dict if return_dict is not None else self.config.use_return_dict

        if input_ids is not None and inputs_embeds is not None:
            raise ValueError("You cannot specify both input_ids and inputs_embeds at the same time")
        elif input_ids is not None:
            input_shape = input_ids.size()
            input_ids = input_ids.view(-1, input_shape[-1])
            batch_size = input_ids.shape[0]
        elif inputs_embeds is not None:
            input_shape = inputs_embeds.size()[:-1]
            batch_size = inputs_embeds.shape[0]
        else:
            raise ValueError("You have to specify either input_ids or inputs_embeds")

        device = input_ids.device if input_ids is not None else inputs_embeds.device

        if token_type_ids is not None:
            token_type_ids = token_type_ids.view(-1, input_shape[-1])
        if position_ids is not None:
            position_ids = position_ids.view(-1, input_shape[-1])

        if past_key_values is None:
            past_length = 0
            past_key_values = tuple([None] * len(self.h))
        else:
            past_length = past_key_values[0][0].size(-2)
        if position_ids is None:
            position_ids = torch.arange(past_length, input_shape[-1] + past_length, dtype=torch.long, device=device)
            position_ids = position_ids.unsqueeze(0).view(-1, input_shape[-1])

        # GPT2Attention mask.
        if attention_mask is not None:
            assert batch_size > 0, "batch_size has to be defined and > 0"
            attention_mask = attention_mask.view(batch_size, -1)
            # We create a 3D attention mask from a 2D tensor mask.
            # Sizes are [batch_size, 1, 1, to_seq_length]
            # So we can broadcast to [batch_size, num_heads, from_seq_length, to_seq_length]
            # this attention mask is more simple than the triangular masking of causal attention
            # used in OpenAI GPT, we just need to prepare the broadcast dimension here.
            attention_mask = attention_mask[:, None, None, :]

            # Since attention_mask is 1.0 for positions we want to attend and 0.0 for
            # masked positions, this operation will create a tensor which is 0.0 for
            # positions we want to attend and -10000.0 for masked positions.
            # Since we are adding it to the raw scores before the softmax, this is
            # effectively the same as removing these entirely.
            attention_mask = attention_mask.to(dtype=self.dtype)  # fp16 compatibility
            attention_mask = (1.0 - attention_mask) * -10000.0

        # If a 2D ou 3D attention mask is provided for the cross-attention
        # we need to make broadcastable to [batch_size, num_heads, seq_length, seq_length]
        if self.config.add_cross_attention and encoder_hidden_states is not None:
            encoder_batch_size, encoder_sequence_length, _ = encoder_hidden_states.size()
            encoder_hidden_shape = (encoder_batch_size, encoder_sequence_length)
            if encoder_attention_mask is None:
                encoder_attention_mask = torch.ones(encoder_hidden_shape, device=device)
            encoder_attention_mask = self.invert_attention_mask(encoder_attention_mask)
        else:
            encoder_attention_mask = None

        # Prepare head mask if needed
        # 1.0 in head_mask indicate we keep the head
        # attention_probs has shape bsz x n_heads x N x N
        # head_mask has shape n_layer x batch x n_heads x N x N
        head_mask = self.get_head_mask(head_mask, self.config.n_layer)

        if inputs_embeds is None:
            inputs_embeds = self.wte(input_ids)
        inputs_embeds = self.invertible_adapters_forward(inputs_embeds)
        position_embeds = self.wpe(position_ids)
        hidden_states = inputs_embeds + position_embeds

        if token_type_ids is not None:
            token_type_embeds = self.wte(token_type_ids)
            hidden_states = hidden_states + token_type_embeds

        hidden_states = self.drop(hidden_states)

        output_shape = input_shape + (hidden_states.size(-1),)

        presents = () if use_cache else None
        all_self_attentions = () if output_attentions else None
        all_cross_attentions = () if output_attentions and self.config.add_cross_attention else None
        all_hidden_states = () if output_hidden_states else None
        for i, (block, layer_past) in enumerate(zip(self.h, past_key_values)):

            # Model parallel
            if self.model_parallel:
                torch.cuda.set_device(hidden_states.device)
                # Ensure layer_past is on same device as hidden_states (might not be correct)
                if layer_past is not None:
                    layer_past = tuple(past_state.to(hidden_states.device) for past_state in layer_past)
                # Ensure that attention_mask is always on the same device as hidden_states
                if attention_mask is not None:
                    attention_mask = attention_mask.to(hidden_states.device)
                if isinstance(head_mask, torch.Tensor):
                    head_mask = head_mask.to(hidden_states.device)
            if output_hidden_states:
                all_hidden_states = all_hidden_states + (hidden_states,)

            if getattr(self.config, "gradient_checkpointing", False) and self.training:

                if use_cache:
                    logger.warning(
                        "`use_cache=True` is incompatible with `config.gradient_checkpointing=True`. Setting "
                        "`use_cache=False`..."
                    )
                    use_cache = False

                def create_custom_forward(module):
                    def custom_forward(*inputs):
                        # None for past_key_value
                        return module(*inputs, use_cache, output_attentions)

                    return custom_forward

                outputs = torch.utils.checkpoint.checkpoint(
                    create_custom_forward(block),
                    hidden_states,
                    None,
                    attention_mask,
                    head_mask[i],
                    encoder_hidden_states,
                    encoder_attention_mask,
                )
            else:
                outputs = block(
                    hidden_states,
                    layer_past=layer_past,
                    attention_mask=attention_mask,
                    head_mask=head_mask[i],
                    encoder_hidden_states=encoder_hidden_states,
                    encoder_attention_mask=encoder_attention_mask,
                    use_cache=use_cache,
                    output_attentions=output_attentions,
                    **kwargs,
                )

            hidden_states = outputs[0]
            attention_mask = self.adjust_attention_mask_for_parallel(hidden_states, attention_mask)
            # HACK: if output_shape is identical to hidden states shape except for batch size, update output_shape
            if output_shape[1:] == hidden_states.size()[1:]:
                output_shape = hidden_states.size()

            if use_cache is True:
                presents = presents + (outputs[1],)

            if output_attentions:
                all_self_attentions = all_self_attentions + (outputs[2 if use_cache else 1],)
                if self.config.add_cross_attention:
                    all_cross_attentions = all_cross_attentions + (outputs[3 if use_cache else 2],)

            # Model Parallel: If it's the last layer for that device, put things on the next device
            if self.model_parallel:
                for k, v in self.device_map.items():
                    if i == v[-1] and "cuda:" + str(k) != self.last_device:
                        hidden_states = hidden_states.to("cuda:" + str(k + 1))

        hidden_states = self.ln_f(hidden_states)

        hidden_states = hidden_states.view(*output_shape)
        # Add last hidden state
        if output_hidden_states:
            all_hidden_states = all_hidden_states + (hidden_states,)

        if not return_dict:
            return tuple(v for v in [hidden_states, presents, all_hidden_states, all_self_attentions] if v is not None)

        return BaseModelOutputWithPastAndCrossAttentions(
            last_hidden_state=hidden_states,
            past_key_values=presents,
            hidden_states=all_hidden_states,
            attentions=all_self_attentions,
            cross_attentions=all_cross_attentions,
        )


@add_start_docstrings(
    """
    The GPT2 Model transformer with a language modeling head on top (linear layer with weights tied to the input
    embeddings).
    """,
    GPT2_START_DOCSTRING,
)
<<<<<<< HEAD
class GPT2LMHeadModel(ModelWithHeadsAdaptersMixin, GPT2PreTrainedModel):
    _keys_to_ignore_on_load_missing = [r"h\.\d+\.attn\.masked_bias", r"lm_head\.weight"]
=======
class GPT2LMHeadModel(GPT2PreTrainedModel):
    _keys_to_ignore_on_load_missing = [r"attn.masked_bias", r"attn.bias", r"lm_head.weight"]
>>>>>>> fb27b276

    def __init__(self, config):
        super().__init__(config)

        self.num_labels = config.num_labels
        self.transformer = GPT2Model(config)
        self.lm_head = nn.Linear(config.n_embd, config.vocab_size, bias=False)

        self.init_weights()

        # Model parallel
        self.model_parallel = False
        self.device_map = None

    @add_start_docstrings(PARALLELIZE_DOCSTRING)
    def parallelize(self, device_map=None):
        self.device_map = (
            get_device_map(len(self.transformer.h), range(torch.cuda.device_count()))
            if device_map is None
            else device_map
        )
        assert_device_map(self.device_map, len(self.transformer.h))
        self.transformer.parallelize(self.device_map)
        self.lm_head = self.lm_head.to(self.transformer.first_device)
        self.model_parallel = True

    @add_start_docstrings(DEPARALLELIZE_DOCSTRING)
    def deparallelize(self):
        self.transformer.deparallelize()
        self.transformer = self.transformer.to("cpu")
        self.lm_head = self.lm_head.to("cpu")
        self.model_parallel = False
        torch.cuda.empty_cache()

    def get_output_embeddings(self):
        return self.lm_head

    def set_output_embeddings(self, new_embeddings):
        self.lm_head = new_embeddings

    def prepare_inputs_for_generation(self, input_ids, past=None, **kwargs):
        token_type_ids = kwargs.get("token_type_ids", None)
        # only last token for inputs_ids if past is defined in kwargs
        if past:
            input_ids = input_ids[:, -1].unsqueeze(-1)
            if token_type_ids is not None:
                token_type_ids = token_type_ids[:, -1].unsqueeze(-1)

        attention_mask = kwargs.get("attention_mask", None)
        position_ids = kwargs.get("position_ids", None)

        if attention_mask is not None and position_ids is None:
            # create position_ids on the fly for batch generation
            position_ids = attention_mask.long().cumsum(-1) - 1
            position_ids.masked_fill_(attention_mask == 0, 1)
            if past:
                position_ids = position_ids[:, -1].unsqueeze(-1)
        else:
            position_ids = None
        return {
            "input_ids": input_ids,
            "past_key_values": past,
            "use_cache": kwargs.get("use_cache"),
            "position_ids": position_ids,
            "attention_mask": attention_mask,
            "token_type_ids": token_type_ids,
        }

    @add_start_docstrings_to_model_forward(GPT2_INPUTS_DOCSTRING)
    @add_code_sample_docstrings(
        tokenizer_class=_TOKENIZER_FOR_DOC,
        checkpoint=_CHECKPOINT_FOR_DOC,
        output_type=CausalLMOutputWithCrossAttentions,
        config_class=_CONFIG_FOR_DOC,
    )
    def forward(
        self,
        input_ids=None,
        past_key_values=None,
        attention_mask=None,
        token_type_ids=None,
        position_ids=None,
        head_mask=None,
        inputs_embeds=None,
        encoder_hidden_states=None,
        encoder_attention_mask=None,
        labels=None,
        use_cache=None,
        output_attentions=None,
        output_hidden_states=None,
        return_dict=None,
        adapter_names=None,
    ):
        r"""
        labels (:obj:`torch.LongTensor` of shape :obj:`(batch_size, sequence_length)`, `optional`):
            Labels for language modeling. Note that the labels **are shifted** inside the model, i.e. you can set
            ``labels = input_ids`` Indices are selected in ``[-100, 0, ..., config.vocab_size]`` All labels set to
            ``-100`` are ignored (masked), the loss is only computed for labels in ``[0, ..., config.vocab_size]``
        """
        return_dict = return_dict if return_dict is not None else self.config.use_return_dict

        transformer_outputs = self.transformer(
            input_ids,
            past_key_values=past_key_values,
            attention_mask=attention_mask,
            token_type_ids=token_type_ids,
            position_ids=position_ids,
            head_mask=head_mask,
            inputs_embeds=inputs_embeds,
            encoder_hidden_states=encoder_hidden_states,
            encoder_attention_mask=encoder_attention_mask,
            use_cache=use_cache,
            output_attentions=output_attentions,
            output_hidden_states=output_hidden_states,
            return_dict=return_dict,
            adapter_names=adapter_names,
        )
        hidden_states = transformer_outputs[0]

        # Set device for model parallelism
        if self.model_parallel:
            torch.cuda.set_device(self.transformer.first_device)
            hidden_states = hidden_states.to(self.lm_head.weight.device)

        lm_logits = self.lm_head(hidden_states)

        loss = None
        if labels is not None:
            # Shift so that tokens < n predict n
            shift_logits = lm_logits[..., :-1, :].contiguous()
            shift_labels = labels[..., 1:].contiguous()
            # Flatten the tokens
            loss_fct = CrossEntropyLoss()
            loss = loss_fct(shift_logits.view(-1, shift_logits.size(-1)), shift_labels.view(-1))

        if not return_dict:
            output = (lm_logits,) + transformer_outputs[1:]
            return ((loss,) + output) if loss is not None else output

        return CausalLMOutputWithCrossAttentions(
            loss=loss,
            logits=lm_logits,
            past_key_values=transformer_outputs.past_key_values,
            hidden_states=transformer_outputs.hidden_states,
            attentions=transformer_outputs.attentions,
            cross_attentions=transformer_outputs.cross_attentions,
        )

    @staticmethod
    def _reorder_cache(past: Tuple[Tuple[torch.Tensor]], beam_idx: torch.Tensor) -> Tuple[Tuple[torch.Tensor]]:
        """
        This function is used to re-order the :obj:`past_key_values` cache if
        :meth:`~transformers.PreTrainedModel.beam_search` or :meth:`~transformers.PreTrainedModel.beam_sample` is
        called. This is required to match :obj:`past_key_values` with the correct beam_idx at every generation step.
        """
        return tuple(
            tuple(past_state.index_select(0, beam_idx.to(past_state.device)) for past_state in layer_past)
            for layer_past in past
        )


@add_start_docstrings(
    """
The GPT2 Model transformer with a language modeling and a multiple-choice classification head on top e.g. for
RocStories/SWAG tasks. The two heads are two linear layers. The language modeling head has its weights tied to the
input embeddings, the classification head takes as input the input of a specified classification token index in the
input sequence).
""",
    GPT2_START_DOCSTRING,
)
class GPT2DoubleHeadsModel(ModelWithHeadsAdaptersMixin, GPT2PreTrainedModel):
    def __init__(self, config):
        super().__init__(config)
        config.num_labels = 1
        self.transformer = GPT2Model(config)
        self.lm_head = nn.Linear(config.n_embd, config.vocab_size, bias=False)
        self.multiple_choice_head = SequenceSummary(config)

        self.init_weights()

        # Model parallel
        self.model_parallel = False
        self.device_map = None

    @add_start_docstrings(PARALLELIZE_DOCSTRING)
    def parallelize(self, device_map=None):
        self.device_map = (
            get_device_map(len(self.transformer.h), range(torch.cuda.device_count()))
            if device_map is None
            else device_map
        )
        assert_device_map(self.device_map, len(self.transformer.h))
        self.transformer.parallelize(self.device_map)
        self.lm_head = self.lm_head.to(self.transformer.first_device)
        self.multiple_choice_head = self.multiple_choice_head.to(self.transformer.first_device)
        self.model_parallel = True

    @add_start_docstrings(DEPARALLELIZE_DOCSTRING)
    def deparallelize(self):
        self.transformer.deparallelize()
        self.transformer = self.transformer.to("cpu")
        self.lm_head = self.lm_head.to("cpu")
        self.multiple_choice_head = self.multiple_choice_head.to("cpu")
        self.model_parallel = False
        torch.cuda.empty_cache()

    def get_output_embeddings(self):
        return self.lm_head

    def set_output_embeddings(self, new_embeddings):
        self.lm_head = new_embeddings

    def prepare_inputs_for_generation(self, input_ids, past=None, **kwargs):
        token_type_ids = kwargs.get("token_type_ids", None)
        # only last token for inputs_ids if past is defined in kwargs
        if past:
            input_ids = input_ids[:, -1].unsqueeze(-1)
            if token_type_ids is not None:
                token_type_ids = token_type_ids[:, -1].unsqueeze(-1)

        attention_mask = kwargs.get("attention_mask", None)
        position_ids = kwargs.get("position_ids", None)

        if attention_mask is not None and position_ids is None:
            # create position_ids on the fly for batch generation
            position_ids = attention_mask.long().cumsum(-1) - 1
            position_ids.masked_fill_(attention_mask == 0, 1)
            if past:
                position_ids = position_ids[:, -1].unsqueeze(-1)
        else:
            position_ids = None

        return {
            "input_ids": input_ids,
            "past_key_values": past,
            "use_cache": kwargs.get("use_cache"),
            "position_ids": position_ids,
            "attention_mask": attention_mask,
            "token_type_ids": token_type_ids,
        }

    @add_start_docstrings_to_model_forward(GPT2_INPUTS_DOCSTRING)
    @replace_return_docstrings(output_type=GPT2DoubleHeadsModelOutput, config_class=_CONFIG_FOR_DOC)
    def forward(
        self,
        input_ids=None,
        past_key_values=None,
        attention_mask=None,
        token_type_ids=None,
        position_ids=None,
        head_mask=None,
        inputs_embeds=None,
        mc_token_ids=None,
        labels=None,
        mc_labels=None,
        use_cache=None,
        output_attentions=None,
        output_hidden_states=None,
        return_dict=None,
        adapter_names=None,
        **kwargs,
    ):
        r"""
        mc_token_ids (:obj:`torch.LongTensor` of shape :obj:`(batch_size, num_choices)`, `optional`, default to index of the last token of the input):
            Index of the classification token in each input sequence. Selected in the range ``[0, input_ids.size(-1) -
            1[``.
        labels (:obj:`torch.LongTensor` of shape :obj:`(batch_size, sequence_length)`, `optional`):
            Labels for language modeling. Note that the labels **are shifted** inside the model, i.e. you can set
            ``labels = input_ids`` Indices are selected in ``[-100, 0, ..., config.vocab_size - 1]`` All labels set to
            ``-100`` are ignored (masked), the loss is only computed for labels in ``[0, ..., config.vocab_size - 1]``
        mc_labels (:obj:`torch.LongTensor` of shape :obj:`(batch_size)`, `optional`):
            Labels for computing the multiple choice classification loss. Indices should be in ``[0, ...,
            num_choices]`` where `num_choices` is the size of the second dimension of the input tensors. (see
            `input_ids` above)

        Return:

        Example::

            >>> import torch
            >>> from transformers import GPT2Tokenizer, GPT2DoubleHeadsModel

            >>> tokenizer = GPT2Tokenizer.from_pretrained('gpt2')
            >>> model = GPT2DoubleHeadsModel.from_pretrained('gpt2')

            >>> # Add a [CLS] to the vocabulary (we should train it also!)
            >>> num_added_tokens = tokenizer.add_special_tokens({'cls_token': '[CLS]'})

            >>> embedding_layer = model.resize_token_embeddings(len(tokenizer))  # Update the model embeddings with the new vocabulary size

            >>> choices = ["Hello, my dog is cute [CLS]", "Hello, my cat is cute [CLS]"]
            >>> encoded_choices = [tokenizer.encode(s) for s in choices]
            >>> cls_token_location = [tokens.index(tokenizer.cls_token_id) for tokens in encoded_choices]

            >>> input_ids = torch.tensor(encoded_choices).unsqueeze(0)  # Batch size: 1, number of choices: 2
            >>> mc_token_ids = torch.tensor([cls_token_location])  # Batch size: 1

            >>> outputs = model(input_ids, mc_token_ids=mc_token_ids)
            >>> lm_logits = outputs.logits
            >>> mc_logits = outputs.mc_logits

        """
        return_dict = return_dict if return_dict is not None else self.config.use_return_dict

        transformer_outputs = self.transformer(
            input_ids,
            past_key_values=past_key_values,
            attention_mask=attention_mask,
            token_type_ids=token_type_ids,
            position_ids=position_ids,
            head_mask=head_mask,
            inputs_embeds=inputs_embeds,
            use_cache=use_cache,
            output_attentions=output_attentions,
            output_hidden_states=output_hidden_states,
            return_dict=return_dict,
            adapter_names=adapter_names,
        )

        hidden_states = transformer_outputs[0]

        # Set device for model parallelism
        if self.model_parallel:
            torch.cuda.set_device(self.transformer.first_device)
            hidden_states = hidden_states.to(self.lm_head.weight.device)

        lm_logits = self.lm_head(hidden_states)
        mc_logits = self.multiple_choice_head(hidden_states, mc_token_ids).squeeze(-1)

        mc_loss = None
        if mc_labels is not None:
            loss_fct = CrossEntropyLoss()
            mc_loss = loss_fct(mc_logits.view(-1, mc_logits.size(-1)), mc_labels.view(-1))
        lm_loss = None
        if labels is not None:
            shift_logits = lm_logits[..., :-1, :].contiguous()
            shift_labels = labels[..., 1:].contiguous()
            loss_fct = CrossEntropyLoss()
            lm_loss = loss_fct(shift_logits.view(-1, shift_logits.size(-1)), shift_labels.view(-1))

        if not return_dict:
            output = (lm_logits, mc_logits) + transformer_outputs[1:]
            if mc_loss is not None:
                output = (mc_loss,) + output
            return ((lm_loss,) + output) if lm_loss is not None else output

        return GPT2DoubleHeadsModelOutput(
            loss=lm_loss,
            mc_loss=mc_loss,
            logits=lm_logits,
            mc_logits=mc_logits,
            past_key_values=transformer_outputs.past_key_values,
            hidden_states=transformer_outputs.hidden_states,
            attentions=transformer_outputs.attentions,
        )

    @staticmethod
    def _reorder_cache(past: Tuple[Tuple[torch.Tensor]], beam_idx: torch.Tensor) -> Tuple[Tuple[torch.Tensor]]:
        """
        This function is used to re-order the :obj:`past_key_values` cache if
        :meth:`~transformers.PreTrainedModel.beam_search` or :meth:`~transformers.PreTrainedModel.beam_sample` is
        called. This is required to match :obj:`past_key_values` with the correct beam_idx at every generation step.
        """
        return tuple(
            tuple(past_state.index_select(0, beam_idx.to(past_state.device)) for past_state in layer_past)
            for layer_past in past
        )


@add_start_docstrings(
    """
    The GPT2 Model transformer with a sequence classification head on top (linear layer).

    :class:`~transformers.GPT2ForSequenceClassification` uses the last token in order to do the classification, as
    other causal models (e.g. GPT-1) do.

    Since it does classification on the last token, it requires to know the position of the last token. If a
    :obj:`pad_token_id` is defined in the configuration, it finds the last token that is not a padding token in each
    row. If no :obj:`pad_token_id` is defined, it simply takes the last value in each row of the batch. Since it cannot
    guess the padding tokens when :obj:`inputs_embeds` are passed instead of :obj:`input_ids`, it does the same (take
    the last value in each row of the batch).
    """,
    GPT2_START_DOCSTRING,
)
class GPT2ForSequenceClassification(ModelWithHeadsAdaptersMixin, GPT2PreTrainedModel):
    _keys_to_ignore_on_load_missing = [r"h\.\d+\.attn\.masked_bias", r"lm_head\.weight"]

    def __init__(self, config):
        super().__init__(config)
        self.num_labels = config.num_labels
        self.transformer = GPT2Model(config)
        self.score = nn.Linear(config.n_embd, self.num_labels, bias=False)

        self.init_weights()

        # Model parallel
        self.model_parallel = False
        self.device_map = None

    @add_start_docstrings_to_model_forward(GPT2_INPUTS_DOCSTRING)
    @add_code_sample_docstrings(
        tokenizer_class=_TOKENIZER_FOR_DOC,
        checkpoint="microsoft/DialogRPT-updown",
        output_type=SequenceClassifierOutputWithPast,
        config_class=_CONFIG_FOR_DOC,
    )
    def forward(
        self,
        input_ids=None,
        past_key_values=None,
        attention_mask=None,
        token_type_ids=None,
        position_ids=None,
        head_mask=None,
        inputs_embeds=None,
        labels=None,
        use_cache=None,
        output_attentions=None,
        output_hidden_states=None,
        return_dict=None,
        adapter_names=None,
    ):
        r"""
        labels (:obj:`torch.LongTensor` of shape :obj:`(batch_size,)`, `optional`):
            Labels for computing the sequence classification/regression loss. Indices should be in :obj:`[0, ...,
            config.num_labels - 1]`. If :obj:`config.num_labels == 1` a regression loss is computed (Mean-Square loss),
            If :obj:`config.num_labels > 1` a classification loss is computed (Cross-Entropy).
        """
        return_dict = return_dict if return_dict is not None else self.config.use_return_dict

        transformer_outputs = self.transformer(
            input_ids,
            past_key_values=past_key_values,
            attention_mask=attention_mask,
            token_type_ids=token_type_ids,
            position_ids=position_ids,
            head_mask=head_mask,
            inputs_embeds=inputs_embeds,
            use_cache=use_cache,
            output_attentions=output_attentions,
            output_hidden_states=output_hidden_states,
            return_dict=return_dict,
            adapter_names=adapter_names,
        )
        hidden_states = transformer_outputs[0]
        logits = self.score(hidden_states)

        if input_ids is not None:
            batch_size, sequence_length = input_ids.shape[:2]
        else:
            batch_size, sequence_length = inputs_embeds.shape[:2]

        assert (
            self.config.pad_token_id is not None or batch_size == 1
        ), "Cannot handle batch sizes > 1 if no padding token is defined."
        if self.config.pad_token_id is None:
            sequence_lengths = -1
        else:
            if input_ids is not None:
                sequence_lengths = torch.ne(input_ids, self.config.pad_token_id).sum(-1) - 1
            else:
                sequence_lengths = -1
                logger.warning(
                    f"{self.__class__.__name__} will not detect padding tokens in `inputs_embeds`. Results may be "
                    f"unexpected if using padding tokens in conjunction with `inputs_embeds.`"
                )

        pooled_logits = logits[range(batch_size), sequence_lengths]

        loss = None
        if labels is not None:
            if self.num_labels == 1:
                #  We are doing regression
                loss_fct = MSELoss()
                loss = loss_fct(pooled_logits.view(-1), labels.to(self.dtype).view(-1))
            else:
                loss_fct = CrossEntropyLoss()
                loss = loss_fct(pooled_logits.view(-1, self.num_labels), labels.view(-1))

        if not return_dict:
            output = (pooled_logits,) + transformer_outputs[1:]
            return ((loss,) + output) if loss is not None else output

        return SequenceClassifierOutputWithPast(
            loss=loss,
            logits=pooled_logits,
            past_key_values=transformer_outputs.past_key_values,
            hidden_states=transformer_outputs.hidden_states,
            attentions=transformer_outputs.attentions,
        )


@add_start_docstrings(
    """
The GPT2 Model that allows the loading of different heads dor different tasks. This enables a flexible use of the
models and adpters.
""",
    GPT2_START_DOCSTRING,
)
class GPT2ModelWithHeads(GPT2ModelHeadsMixin, GPT2PreTrainedModel):
    def __init__(self, config):
        super().__init__(config)
        self.transformer = GPT2Model(config)

        self._init_head_modules()

        self.init_weights()

        # Model parallel
        self.model_parallel = False
        self.device_map = None

    def forward(
        self,
        input_ids=None,
        attention_mask=None,
        token_type_ids=None,
        position_ids=None,
        head_mask=None,
        inputs_embeds=None,
        output_attentions=None,
        output_hidden_states=None,
        return_dict=None,
        adapter_names=None,
        head=None,
        **kwargs
    ):
        return_dict = return_dict if return_dict is not None else self.config.use_return_dict

        outputs = self.transformer(
            input_ids,
            attention_mask=attention_mask,
            token_type_ids=token_type_ids,
            position_ids=position_ids,
            head_mask=head_mask,
            inputs_embeds=inputs_embeds,
            output_attentions=output_attentions,
            output_hidden_states=output_hidden_states,
            return_dict=return_dict,
            adapter_names=adapter_names,
        )

        batch_size = outputs[0].shape[0]

        assert (
            self.config.pad_token_id is not None or batch_size == 1
        ), "Cannot handle batch sizes > 1 if no padding token is defined."
        if self.config.pad_token_id is None:
            sequence_lengths = -1
        else:
            if input_ids is not None:
                sequence_lengths = torch.ne(input_ids, self.config.pad_token_id).sum(-1) - 1
                sequence_lengths = self.transformer.adjust_attention_mask_for_parallel(outputs[0], sequence_lengths)
            else:
                sequence_lengths = -1
                logger.warning(
                    f"{self.__class__.__name__} will not detect padding tokens in `inputs_embeds`. Results may be "
                    f"unexpected if using padding tokens in conjunction with `inputs_embeds.`"
                )

        cls_logits = outputs[0][range(batch_size), sequence_lengths]

        outputs = self.forward_head(
            outputs,
            head_name=head,
            cls_output=cls_logits,
            attention_mask=attention_mask,
            return_dict=return_dict,
            **kwargs,
        )

        return outputs<|MERGE_RESOLUTION|>--- conflicted
+++ resolved
@@ -287,18 +287,11 @@
         return hidden_states
 
 
-<<<<<<< HEAD
-class Block(GPT2DecoderBlockAdaptersMixin, nn.Module):
-    def __init__(self, n_ctx, config, scale=False):
+class GPT2Block(GPT2DecoderBlockAdaptersMixin, nn.Module):
+    def __init__(self, config):
         super().__init__()
         self.config = config
-        hidden_size = config.n_embd
-=======
-class GPT2Block(nn.Module):
-    def __init__(self, config):
-        super().__init__()
         hidden_size = config.hidden_size
->>>>>>> fb27b276
         inner_dim = config.n_inner if config.n_inner is not None else 4 * hidden_size
 
         self.ln_1 = nn.LayerNorm(hidden_size, eps=config.layer_norm_epsilon)
@@ -308,13 +301,9 @@
         if config.add_cross_attention:
             self.crossattention = GPT2Attention(config, is_cross_attention=True)
             self.ln_cross_attn = nn.LayerNorm(hidden_size, eps=config.layer_norm_epsilon)
-<<<<<<< HEAD
-        self.mlp = MLP(inner_dim, config)
+
+        self.mlp = GPT2MLP(inner_dim, config)
         self._init_adapter_modules()
-=======
-
-        self.mlp = GPT2MLP(inner_dim, config)
->>>>>>> fb27b276
 
     def forward(
         self,
@@ -340,12 +329,7 @@
         )
         attn_output = attn_outputs[0]  # output_attn: a, present, (attentions)
         outputs = attn_outputs[1:]
-<<<<<<< HEAD
-        hidden_states = self.attention_adapters.adapters_forward(attn_output, hidden_states, **kwargs)
-=======
-        # residual connection
-        hidden_states = attn_output + residual
->>>>>>> fb27b276
+        hidden_states = self.attention_adapters.adapters_forward(attn_output, residual, **kwargs)
 
         if encoder_hidden_states is not None:
             # add one self-attention block for cross-attention
@@ -369,19 +353,11 @@
             hidden_states = residual + attn_output
             outputs = outputs + cross_attn_outputs[2:]  # add cross attentions if we output attention weights
 
-<<<<<<< HEAD
-        # Pass the parameters to the adapters and get the results
-
-        feed_forward_hidden_states = self.mlp(self.ln_2(hidden_states))
-
-        hidden_states = self.output_adapters.adapters_forward(feed_forward_hidden_states, hidden_states, **kwargs)
-=======
         residual = hidden_states
         hidden_states = self.ln_2(hidden_states)
         feed_forward_hidden_states = self.mlp(hidden_states)
         # residual connection
-        hidden_states = residual + feed_forward_hidden_states
->>>>>>> fb27b276
+        hidden_states = self.output_adapters.adapters_forward(feed_forward_hidden_states, residual, **kwargs)
 
         if use_cache:
             outputs = (hidden_states,) + outputs
@@ -599,17 +575,12 @@
 class GPT2Model(GPT2ModelAdapterMixin, GPT2PreTrainedModel):
     def __init__(self, config):
         super().__init__(config)
-<<<<<<< HEAD
-        self.wte = nn.Embedding(config.vocab_size, config.n_embd)
-        self.wpe = nn.Embedding(config.n_positions, config.n_embd)
-=======
 
         self.embed_dim = config.hidden_size
 
         self.wte = nn.Embedding(config.vocab_size, self.embed_dim)
         self.wpe = nn.Embedding(config.max_position_embeddings, self.embed_dim)
 
->>>>>>> fb27b276
         self.drop = nn.Dropout(config.embd_pdrop)
         self.h = nn.ModuleList([GPT2Block(config) for _ in range(config.num_hidden_layers)])
         self.ln_f = nn.LayerNorm(self.embed_dim, eps=config.layer_norm_epsilon)
@@ -882,13 +853,8 @@
     """,
     GPT2_START_DOCSTRING,
 )
-<<<<<<< HEAD
 class GPT2LMHeadModel(ModelWithHeadsAdaptersMixin, GPT2PreTrainedModel):
-    _keys_to_ignore_on_load_missing = [r"h\.\d+\.attn\.masked_bias", r"lm_head\.weight"]
-=======
-class GPT2LMHeadModel(GPT2PreTrainedModel):
     _keys_to_ignore_on_load_missing = [r"attn.masked_bias", r"attn.bias", r"lm_head.weight"]
->>>>>>> fb27b276
 
     def __init__(self, config):
         super().__init__(config)
