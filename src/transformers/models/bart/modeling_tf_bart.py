# coding=utf-8
# Copyright 2020 The Facebook AI Research Team Authors and The HuggingFace Inc. team.
#
# Licensed under the Apache License, Version 2.0 (the "License");
# you may not use this file except in compliance with the License.
# You may obtain a copy of the License at
#
#     http://www.apache.org/licenses/LICENSE-2.0
#
# Unless required by applicable law or agreed to in writing, software
# distributed under the License is distributed on an "AS IS" BASIS,
# WITHOUT WARRANTIES OR CONDITIONS OF ANY KIND, either express or implied.
# See the License for the specific language governing permissions and
# limitations under the License.
"""TF BART model, ported from the fairseq repo."""

import math
import random
import warnings
from typing import Dict, Optional, Tuple, Union

import numpy as np
import tensorflow as tf

from ...activations_tf import ACT2FN
from ...file_utils import (
    add_code_sample_docstrings,
    add_start_docstrings,
    add_start_docstrings_to_model_forward,
    replace_return_docstrings,
)
from ...modeling_tf_outputs import (
    TFBaseModelOutput,
    TFBaseModelOutputWithPast,
    TFSeq2SeqLMOutput,
    TFSeq2SeqModelOutput,
)

# Public API
from ...modeling_tf_utils import (
    DUMMY_INPUTS,
    TFPreTrainedModel,
    TFSharedEmbeddings,
    TFWrappedEmbeddings,
    input_processing,
    keras_serializable,
    shape_list,
)
from ...utils import logging
from .configuration_bart import BartConfig


logger = logging.get_logger(__name__)

_CONFIG_FOR_DOC = "BartConfig"
_TOKENIZER_FOR_DOC = "BartTokenizer"

LARGE_NEGATIVE = -1e8


def shift_tokens_right(input_ids: tf.Tensor, pad_token_id: int, eos_token_id: int):
    shifted_input_ids = tf.cast(input_ids, tf.int32)
    shifted_input_ids = tf.roll(shifted_input_ids, 1, axis=-1)
    start_tokens = tf.fill((shape_list(shifted_input_ids)[0], 1), eos_token_id)
    shifted_input_ids = tf.concat([start_tokens, shifted_input_ids[:, 1:]], -1)
    # replace possible -100 values in labels by `pad_token_id`
    shifted_input_ids = tf.where(
        shifted_input_ids == -100, tf.fill(shape_list(shifted_input_ids), pad_token_id), shifted_input_ids
    )

    # "Verify that `labels` has only positive values and -100"
    assert_gte0 = tf.debugging.assert_greater_equal(shifted_input_ids, tf.cast(0, tf.int32))

    # Make sure the assertion op is called by wrapping the result in an identity no-op
    with tf.control_dependencies([assert_gte0]):
        shifted_input_ids = tf.identity(shifted_input_ids)

    return shifted_input_ids


def _make_causal_mask(input_ids_shape: tf.TensorShape, past_key_values_length: int = 0):
    """
    Make causal mask used for bi-directional self-attention.
    """
    bsz, tgt_len = input_ids_shape
    mask = tf.ones((tgt_len, tgt_len), dtype=tf.float32) * LARGE_NEGATIVE
    mask_cond = tf.range(shape_list(mask)[-1])

    mask = tf.where(mask_cond < tf.reshape(mask_cond + 1, (shape_list(mask)[-1], 1)), 0.0, mask)
    mask = tf.cast(mask, tf.float32)

    if past_key_values_length > 0:
        mask = tf.concat([tf.zeros((tgt_len, past_key_values_length), dtype=tf.float32), mask], axis=-1)
    return tf.broadcast_to(mask[None, None, :, :], (bsz, 1, tgt_len, tgt_len + past_key_values_length))


def _expand_mask(mask: tf.Tensor, tgt_len: Optional[int] = None, past_key_values_length: int = 0):
    """
    Expands attention_mask from `[bsz, seq_len]` to `[bsz, 1, tgt_seq_len, src_seq_len]`.
    """
    bsz, src_len = shape_list(mask)
    tgt_len = tgt_len if tgt_len is not None else src_len

    expanded_mask = tf.cast(tf.broadcast_to(mask[:, None, None, :], (bsz, 1, tgt_len, src_len)), tf.float32)

    if past_key_values_length > 0:
        # concat fully attendend attention_mask to the beginning if `past_key_values` are used
        expanded_mask = tf.concat(
            [
                tf.ones((bsz, 1, tgt_len, past_key_values_length), dtype=tf.float32),
                expanded_mask,
            ],
            axis=-1,
        )

    return (1.0 - expanded_mask) * LARGE_NEGATIVE


class TFBartLearnedPositionalEmbedding(TFSharedEmbeddings):
    """
    This module learns positional embeddings up to a fixed maximum size. Padding ids are ignored by either offsetting
    based on padding_idx or by setting padding_idx to None and ensuring that the appropriate position ids are passed to
    the forward function.
    """

    def __init__(self, num_embeddings: int, embedding_dim: int, padding_idx: int, offset, **kwargs):
        # Bart is set up so that if padding_idx is specified then offset the embedding ids by 2
        # and adjust num_embeddings appropriately. Other models dont have this hack
        self.offset = offset
        assert padding_idx is not None, "padding_idx cannot be None"
        num_embeddings += offset
        super().__init__(num_embeddings, embedding_dim, **kwargs)

    def call(self, input_shape: tf.TensorShape, past_key_values_length: int = 0):
        """Input is expected to be of size [bsz x seqlen]."""
        bsz, seq_len = input_shape[:2]

        positions = tf.range(
            past_key_values_length, seq_len + past_key_values_length, delta=1, dtype=tf.int32, name="range"
        )
        return super().call(positions + self.offset)  # super object is not callable for some reason


class TFBartSinusoidalPositionalEmbedding(tf.keras.layers.Embedding):
    """This module produces sinusoidal positional embeddings of any length."""

    def __init__(self, num_positions: int, embedding_dim: int, **kwargs):

        if embedding_dim % 2 != 0:
            raise NotImplementedError(f"odd embedding_dim {embedding_dim} not supported")
        super().__init__(
            num_positions,
            embedding_dim,
            **kwargs,
        )

    def build(self, input_shape: tf.TensorShape):
        """
        Build shared token embedding layer Shared weights logic adapted from
        https://github.com/tensorflow/models/blob/a009f4fb9d2fc4949e32192a944688925ef78659/official/transformer/v2/embedding_layer.py#L24
        """
        super().build(input_shape)  # Instantiates self.weight so it can be loaded
        weight: np.ndarray = self._init_weight(self.input_dim, self.output_dim)
        self.set_weights([weight])  # overwrite self.weight to correct value

    @staticmethod
    def _init_weight(n_pos: int, dim: int):
        """
        Identical to the XLM create_sinusoidal_embeddings except features are not interleaved. The cos features are in
        the 2nd half of the vector. [dim // 2:]
        """
        position_enc = np.array(
            [[pos / np.power(10000, 2 * (j // 2) / dim) for j in range(dim)] for pos in range(n_pos)]
        )
        # index 0 is all zero
        position_enc[:, 0 : dim // 2] = np.sin(position_enc[:, 0::2])
        position_enc[:, dim // 2 :] = np.cos(position_enc[:, 1::2])
        # convert to tensor
        table = tf.convert_to_tensor(position_enc, dtype=tf.float32)
        tf.stop_gradient(table)
        return table

    def call(self, input_shape: tf.TensorShape, past_key_values_length: int = 0):
        """Input is expected to be of size [bsz x seqlen]."""
        bsz, seq_len = input_shape[:2]

        positions = tf.range(
            past_key_values_length, seq_len + past_key_values_length, delta=1, dtype=tf.int32, name="range"
        )
        return super().call(positions)


class TFBartAttention(tf.keras.layers.Layer):
    """Multi-headed attention from "Attention Is All You Need"""

    def __init__(
        self,
        embed_dim: int,
        num_heads: int,
        dropout: float = 0.0,
        is_decoder: bool = False,
        bias: bool = True,
        **kwargs,
    ):
        super().__init__(**kwargs)
        self.embed_dim = embed_dim

        self.num_heads = num_heads
        self.dropout = tf.keras.layers.Dropout(dropout)
        self.head_dim = embed_dim // num_heads
        assert self.head_dim * num_heads == self.embed_dim, "embed_dim must be divisible by num_heads"
        self.scaling = self.head_dim ** -0.5
        self.is_decoder = is_decoder

        self.k_proj = tf.keras.layers.Dense(embed_dim, use_bias=bias, name="k_proj")
        self.q_proj = tf.keras.layers.Dense(embed_dim, use_bias=bias, name="q_proj")
        self.v_proj = tf.keras.layers.Dense(embed_dim, use_bias=bias, name="v_proj")
        self.out_proj = tf.keras.layers.Dense(embed_dim, use_bias=bias, name="out_proj")

    def _shape(self, tensor: tf.Tensor, seq_len: int, bsz: int):
        return tf.transpose(tf.reshape(tensor, (bsz, seq_len, self.num_heads, self.head_dim)), (0, 2, 1, 3))

    def call(
        self,
        hidden_states: tf.Tensor,
        key_value_states: Optional[tf.Tensor] = None,
        past_key_value: Optional[Tuple[Tuple[tf.Tensor]]] = None,
        attention_mask: Optional[tf.Tensor] = None,
        training=False,
    ) -> Tuple[tf.Tensor, Optional[tf.Tensor]]:
        """Input shape: Batch x Time x Channel"""

        # if key_value_states are provided this layer is used as a cross-attention layer
        # for the decoder
        is_cross_attention = key_value_states is not None
        bsz, tgt_len, embed_dim = shape_list(hidden_states)

        # get query proj
        query_states = self.q_proj(hidden_states) * self.scaling
        # get key, value proj
        if is_cross_attention and past_key_value is not None:
            # reuse k,v, cross_attentions
            key_states = past_key_value[0]
            value_states = past_key_value[1]
        elif is_cross_attention:
            # cross_attentions
            key_states = self._shape(self.k_proj(key_value_states), -1, bsz)
            value_states = self._shape(self.v_proj(key_value_states), -1, bsz)
        elif past_key_value is not None:
            # reuse k, v, self_attention
            key_states = self._shape(self.k_proj(hidden_states), -1, bsz)
            value_states = self._shape(self.v_proj(hidden_states), -1, bsz)
            key_states = tf.concat([past_key_value[0], key_states], axis=2)
            value_states = tf.concat([past_key_value[1], value_states], axis=2)
        else:
            # self_attention
            key_states = self._shape(self.k_proj(hidden_states), -1, bsz)
            value_states = self._shape(self.v_proj(hidden_states), -1, bsz)

        if self.is_decoder:
            # if cross_attention save Tuple(tf.Tensor, tf.Tensor) of all cross attention key/value_states.
            # Further calls to cross_attention layer can then reuse all cross-attention
            # key/value_states (first "if" case)
            # if uni-directional self-attention (decoder) save Tuple(tf.Tensor, tf.Tensor) of
            # all previous decoder key/value_states. Further calls to uni-directional self-attention
            # can concat previous decoder key/value_states to current projected key/value_states (third "elif" case)
            # if encoder bi-directional self-attention `past_key_value` is always `None`
            past_key_value = (key_states, value_states)

        proj_shape = (bsz * self.num_heads, -1, self.head_dim)
        query_states = tf.reshape(self._shape(query_states, tgt_len, bsz), proj_shape)
        key_states = tf.reshape(key_states, proj_shape)
        value_states = tf.reshape(value_states, proj_shape)

        src_len = shape_list(key_states)[1]
        attn_weights = tf.matmul(query_states, key_states, transpose_b=True)

        tf.debugging.assert_equal(
            shape_list(attn_weights),
            [bsz * self.num_heads, tgt_len, src_len],
            message=f"Attention weights should be of size {(bsz * self.num_heads, tgt_len, src_len)}, but is {shape_list(attn_weights)}",
        )

        if attention_mask is not None:
            tf.debugging.assert_equal(
                shape_list(attention_mask),
                [bsz, 1, tgt_len, src_len],
                message=f"Attention mask should be of size {(bsz, 1, tgt_len, src_len)}, but is {shape_list(attention_mask)}",
            )
            attn_weights = tf.reshape(attn_weights, (bsz, self.num_heads, tgt_len, src_len)) + attention_mask
            attn_weights = tf.reshape(attn_weights, (bsz * self.num_heads, tgt_len, src_len))

        attn_weights = tf.nn.softmax(attn_weights, axis=-1)

        attn_probs = self.dropout(attn_weights, training=training)

        attn_output = tf.matmul(attn_probs, value_states)

        tf.debugging.assert_equal(
            shape_list(attn_output),
            [bsz * self.num_heads, tgt_len, self.head_dim],
            message=f"`attn_output` should be of size {(bsz, self.num_heads, tgt_len, self.head_dim)}, but is {shape_list(attn_output)}",
        )

        attn_output = tf.transpose(
            tf.reshape(attn_output, (bsz, self.num_heads, tgt_len, self.head_dim)), (0, 2, 1, 3)
        )
        attn_output = tf.reshape(attn_output, (bsz, tgt_len, embed_dim))

        attn_output = self.out_proj(attn_output)
        attn_weights: tf.Tensor = tf.reshape(attn_weights, (bsz, self.num_heads, tgt_len, src_len))

        return attn_output, attn_weights, past_key_value


class TFBartEncoderLayer(tf.keras.layers.Layer):
    def __init__(self, config: BartConfig, **kwargs):
        super().__init__(**kwargs)
        self.embed_dim = config.d_model
        self.self_attn = TFBartAttention(
            self.embed_dim, config.encoder_attention_heads, dropout=config.attention_dropout, name="self_attn"
        )
        self.normalize_before = config.normalize_before
        self.self_attn_layer_norm = tf.keras.layers.LayerNormalization(epsilon=1e-5, name="self_attn_layer_norm")
        self.dropout = tf.keras.layers.Dropout(config.dropout)
        self.activation_fn = ACT2FN[config.activation_function]
        self.activation_dropout = tf.keras.layers.Dropout(config.activation_dropout)
        self.fc1 = tf.keras.layers.Dense(config.encoder_ffn_dim, name="fc1")
        self.fc2 = tf.keras.layers.Dense(self.embed_dim, name="fc2")
        self.final_layer_norm = tf.keras.layers.LayerNormalization(epsilon=1e-5, name="final_layer_norm")

    def call(self, hidden_states: tf.Tensor, attention_mask: tf.Tensor, training=False):
        """
        Args:
            hidden_states (:obj:`tf.Tensor`): input to the layer of shape `(seq_len, batch, embed_dim)`
            attention_mask (:obj:`tf.Tensor`): attention mask of size
                `(batch, 1, tgt_len, src_len)` where padding elements are indicated by very large negative values.
        """
        residual = hidden_states
        if self.normalize_before:
            hidden_states = self.self_attn_layer_norm(hidden_states)
        hidden_states, self_attn_weights, _ = self.self_attn(
            hidden_states=hidden_states, attention_mask=attention_mask
        )
        tf.debugging.assert_equal(
            shape_list(hidden_states),
            shape_list(residual),
            message=f"Self attn modified the shape of query {shape_list(residual)} to {shape_list(hidden_states)}",
        )
        hidden_states = self.dropout(hidden_states, training=training)
        hidden_states = residual + hidden_states
        if not self.normalize_before:
            hidden_states = self.self_attn_layer_norm(hidden_states)

        residual = hidden_states
        if self.normalize_before:
            hidden_states = self.final_layer_norm(hidden_states)
        hidden_states = self.activation_fn(self.fc1(hidden_states))
        hidden_states = self.activation_dropout(hidden_states, training=training)
        hidden_states = self.fc2(hidden_states)
        hidden_states = self.dropout(hidden_states, training=training)
        hidden_states = residual + hidden_states
        if not self.normalize_before:
            hidden_states = self.final_layer_norm(hidden_states)

        return hidden_states, self_attn_weights


class TFBartDecoderLayer(tf.keras.layers.Layer):
    def __init__(self, config: BartConfig, **kwargs):
        super().__init__(**kwargs)
        self.embed_dim = config.d_model
        self.self_attn = TFBartAttention(
            embed_dim=self.embed_dim,
            num_heads=config.decoder_attention_heads,
            dropout=config.attention_dropout,
            name="self_attn",
            is_decoder=True,
        )
        self.dropout = tf.keras.layers.Dropout(config.dropout)
        self.activation_fn = ACT2FN[config.activation_function]
        self.activation_dropout = tf.keras.layers.Dropout(config.activation_dropout)
        self.normalize_before = config.normalize_before

        self.self_attn_layer_norm = tf.keras.layers.LayerNormalization(epsilon=1e-5, name="self_attn_layer_norm")
        self.encoder_attn = TFBartAttention(
            self.embed_dim,
            config.decoder_attention_heads,
            dropout=config.attention_dropout,
            name="encoder_attn",
            is_decoder=True,
        )
        self.encoder_attn_layer_norm = tf.keras.layers.LayerNormalization(epsilon=1e-5, name="encoder_attn_layer_norm")
        self.fc1 = tf.keras.layers.Dense(config.decoder_ffn_dim, name="fc1")
        self.fc2 = tf.keras.layers.Dense(self.embed_dim, name="fc2")
        self.final_layer_norm = tf.keras.layers.LayerNormalization(epsilon=1e-5, name="final_layer_norm")

    def call(
        self,
        hidden_states,
        attention_mask: Optional[tf.Tensor] = None,
        encoder_hidden_states: Optional[tf.Tensor] = None,
        encoder_attention_mask: Optional[tf.Tensor] = None,
        past_key_value: Optional[Tuple[tf.Tensor]] = None,
        training=False,
    ) -> Tuple[tf.Tensor, tf.Tensor, Tuple[Tuple[tf.Tensor]]]:
        """
        Args:
            hidden_states (:obj:`tf.Tensor`): input to the layer of shape `(seq_len, batch, embed_dim)`
            attention_mask (:obj:`tf.Tensor`): attention mask of size
                `(batch, 1, tgt_len, src_len)` where padding elements are indicated by very large negative values.
            encoder_hidden_states (:obj:`tf.Tensor`): cross attention input to the layer of shape `(seq_len, batch, embed_dim)`
            encoder_attention_mask (:obj:`tf.Tensor`): encoder attention mask of size
                `(batch, 1, tgt_len, src_len)` where padding elements are indicated by very large negative values.
            past_key_value (:obj:`Tuple(tf.Tensor)`): cached past key and value projection states
        """
        residual = hidden_states
        if self.normalize_before:
            hidden_states = self.self_attn_layer_norm(hidden_states)

        # Self Attention
        # decoder uni-directional self-attention cached key/values tuple is at positions 1,2
        self_attn_past_key_value = past_key_value[:2] if past_key_value is not None else None
        # add present self-attn cache to positions 1,2 of present_key_value tuple
        hidden_states, self_attn_weights, present_key_value = self.self_attn(
            hidden_states=hidden_states,
            past_key_value=self_attn_past_key_value,
            attention_mask=attention_mask,
        )
        hidden_states = self.dropout(hidden_states, training=training)
        hidden_states = residual + hidden_states
        if not self.normalize_before:
            hidden_states = self.self_attn_layer_norm(hidden_states)

        # Cross-Attention Block
        cross_attn_present_key_value = None
        if encoder_hidden_states is not None:
            residual = hidden_states
            if self.normalize_before:
                hidden_states = self.encoder_attn_layer_norm(hidden_states)

            # cross_attn cached key/values tuple is at positions 3,4 of present_key_value tuple
            cross_attn_past_key_value = past_key_value[-2:] if past_key_value is not None else None
            hidden_states, _, cross_attn_present_key_value = self.encoder_attn(
                hidden_states=hidden_states,
                key_value_states=encoder_hidden_states,
                attention_mask=encoder_attention_mask,
                past_key_value=cross_attn_past_key_value,
            )
            hidden_states = self.dropout(hidden_states, training=training)
            hidden_states = residual + hidden_states
            if not self.normalize_before:
                hidden_states = self.encoder_attn_layer_norm(hidden_states)

            # add cross-attn to positions 3,4 of present_key_value tuple
            present_key_value = present_key_value + cross_attn_present_key_value

        # Fully Connected
        residual = hidden_states
        if self.normalize_before:
            hidden_states = self.final_layer_norm(hidden_states)
        hidden_states = self.activation_fn(self.fc1(hidden_states))
        hidden_states = self.activation_dropout(hidden_states, training=training)
        hidden_states = self.fc2(hidden_states)
        hidden_states = self.dropout(hidden_states, training=training)
        hidden_states = residual + hidden_states

        if not self.normalize_before:
            hidden_states = self.final_layer_norm(hidden_states)

        return (
            hidden_states,
            self_attn_weights,
            present_key_value,
        )


class TFBartPretrainedModel(TFPreTrainedModel):
    config_class = BartConfig
    base_model_prefix = "model"

    @property
    def dummy_inputs(self):
        pad_token = 1
        input_ids = tf.cast(tf.constant(DUMMY_INPUTS), tf.int32)
        decoder_input_ids = tf.cast(tf.constant(DUMMY_INPUTS), tf.int32)
        dummy_inputs = {
            "decoder_input_ids": decoder_input_ids,
            "attention_mask": tf.math.not_equal(input_ids, pad_token),
            "input_ids": input_ids,
        }
        return dummy_inputs


class TFPretrainedBartModel(TFBartPretrainedModel):
    def __init_subclass__(self):
        warnings.warn(
            "The class `TFPretrainedBartModel` has been deprecated, please use `TFBartPretrainedModel` instead.",
            FutureWarning,
        )


BART_START_DOCSTRING = r"""
    This model inherits from :class:`~transformers.TFPreTrainedModel`. Check the superclass documentation for the
    generic methods the library implements for all its model (such as downloading or saving, resizing the input
    embeddings, pruning heads etc.)

    This model is also a `tf.keras.Model <https://www.tensorflow.org/api_docs/python/tf/keras/Model>`__ subclass. Use
    it as a regular TF 2.0 Keras Model and refer to the TF 2.0 documentation for all matter related to general usage
    and behavior.

    .. note::

        TF 2.0 models accepts two formats as inputs:

        - having all inputs as keyword arguments (like PyTorch models), or
        - having all inputs as a list, tuple or dict in the first positional arguments.

        This second option is useful when using :meth:`tf.keras.Model.fit` method which currently requires having all
        the tensors in the first argument of the model call function: :obj:`model(inputs)`.

        If you choose this second option, there are three possibilities you can use to gather all the input Tensors in
        the first positional argument :

        - a single Tensor with :obj:`input_ids` only and nothing else: :obj:`model(input_ids)`
        - a list of varying length with one or several input Tensors IN THE ORDER given in the docstring:
          :obj:`model([input_ids, attention_mask])` or :obj:`model([input_ids, attention_mask, token_type_ids])`
        - a dictionary with one or several input Tensors associated to the input names given in the docstring:
          :obj:`model({"input_ids": input_ids, "token_type_ids": token_type_ids})`

    Args:
        config (:class:`~transformers.BartConfig`): Model configuration class with all the parameters of the model.
            Initializing with a config file does not load the weights associated with the model, only the
            configuration. Check out the :meth:`~transformers.TFPreTrainedModel.from_pretrained` method to load the
            model weights.
"""

BART_INPUTS_DOCSTRING = r"""
    Args:
        input_ids (:obj:`tf.Tensor` of shape :obj:`({0})`):
            Indices of input sequence tokens in the vocabulary.

            Indices can be obtained using :class:`~transformers.BertTokenizer`. See
            :meth:`transformers.PreTrainedTokenizer.encode` and :meth:`transformers.PreTrainedTokenizer.__call__` for
            details.

            `What are input IDs? <../glossary.html#input-ids>`__
        attention_mask (:obj:`tf.Tensor` of shape :obj:`({0})`, `optional`):
            Mask to avoid performing attention on padding token indices. Mask values selected in ``[0, 1]``:

            - 1 for tokens that are **not masked**,
            - 0 for tokens that are **masked**.

            `What are attention masks? <../glossary.html#attention-mask>`__
        decoder_input_ids (:obj:`tf.Tensor` of shape :obj:`(batch_size, target_sequence_length)`, `optional`):
            Provide for translation and summarization training. By default, the model will create this tensor by
            shifting the input_ids right, following the paper.
        decoder_attention_mask (:obj:`tf.Tensor` of shape :obj:`(batch_size, tgt_seq_len)`, `optional`):
            will be made by default and ignore pad tokens. It is not recommended to set this for most use cases.
        encoder_outputs (:obj:`tf.FloatTensor`, `optional`):
            hidden states at the output of the last layer of the encoder. Used in the cross-attention of the decoder.
            of shape :obj:`(batch_size, sequence_length, hidden_size)` is a sequence of
        past_key_values (:obj:`Tuple[Tuple[tf.Tensor]]` of length :obj:`config.n_layers`)
            contains precomputed key and value hidden states of the attention blocks. Can be used to speed up decoding.
            If :obj:`past_key_values` are used, the user can optionally input only the last :obj:`decoder_input_ids`
            (those that don't have their past key value states given to this model) of shape :obj:`(batch_size, 1)`
            instead of all :obj:`decoder_input_ids` of shape :obj:`(batch_size, sequence_length)`.
        use_cache (:obj:`bool`, `optional`, defaults to :obj:`True`):
            If set to :obj:`True`, :obj:`past_key_values` key value states are returned and can be used to speed up
            decoding (see :obj:`past_key_values`). Set to :obj:`False` during training, :obj:`True` during generation
        output_attentions (:obj:`bool`, `optional`):
            Whether or not to return the attentions tensors of all attention layers. See ``attentions`` under returned
            tensors for more detail.
        output_hidden_states (:obj:`bool`, `optional`):
            Whether or not to return the hidden states of all layers. See ``hidden_states`` under returned tensors for
            more detail.
        return_dict (:obj:`bool`, `optional`):
            Whether or not to return a :class:`~transformers.file_utils.TFModelOutput` instead of a plain tuple.
        training (:obj:`bool`, `optional`, defaults to :obj:`False`):
            Whether or not to use the model in training mode (some modules like dropout modules have different
            behaviors between training and evaluation).
"""


@keras_serializable
class TFBartEncoder(tf.keras.layers.Layer):
    config_class = BartConfig
    """
    Transformer encoder consisting of *config.encoder_layers* self attention layers. Each layer is a
    :class:`TFBartEncoderLayer`.

    Args:
        config: BartConfig
    """

    def __init__(self, config: BartConfig, embed_tokens: Optional[TFSharedEmbeddings] = None, **kwargs):
        super().__init__(**kwargs)
        self.config = config
        self.dropout = tf.keras.layers.Dropout(config.dropout)
        self.layerdrop = config.encoder_layerdrop
        self.embed_scale = math.sqrt(config.d_model) if config.scale_embedding else 1.0
        self.padding_idx = config.pad_token_id
        self.max_source_positions = config.max_position_embeddings

        self.embed_tokens = embed_tokens
        if config.static_position_embeddings:
            self.embed_positions = TFBartSinusoidalPositionalEmbedding(
                config.max_position_embeddings,
                config.d_model,
                name="embed_positions",
            )
        else:
            self.embed_positions = TFBartLearnedPositionalEmbedding(
                config.max_position_embeddings,
                config.d_model,
                self.padding_idx,
                config.extra_pos_embeddings,
                name="embed_positions",
            )
        self.layers = [TFBartEncoderLayer(config, name=f"layers.{i}") for i in range(config.encoder_layers)]
        self.layernorm_embedding = (
            tf.keras.layers.LayerNormalization(epsilon=1e-5, name="layernorm_embedding")
            if config.normalize_embedding
            else tf.keras.layers.Layer()
        )
        self.layer_norm = (
            tf.keras.layers.LayerNormalization(epsilon=1e-5, name="layer_norm")
            if config.add_final_layer_norm
            else None
        )

    def call(
        self,
        input_ids=None,
        inputs_embeds=None,
        attention_mask=None,
        output_attentions=None,
        output_hidden_states=None,
        return_dict=None,
        training=False,
        **kwargs,
    ):
        """
        Args:
            input_ids (:obj:`tf.Tensor` of shape :obj:`(batch_size, sequence_length)`):
                Indices of input sequence tokens in the vocabulary. Padding will be ignored by default should you
                provide it.

                Indices can be obtained using :class:`~transformers.BartTokenizer`. See
                :meth:`transformers.PreTrainedTokenizer.encode` and :meth:`transformers.PreTrainedTokenizer.__call__`
                for details.

                `What are input IDs? <../glossary.html#input-ids>`__
            attention_mask (:obj:`tf.Tensor` of shape :obj:`(batch_size, sequence_length)`, `optional`):
                Mask to avoid performing attention on padding token indices. Mask values selected in ``[0, 1]``:

                - 1 for tokens that are **not masked**,
                - 0 for tokens that are **masked**.

                `What are attention masks? <../glossary.html#attention-mask>`__
            inputs_embeds (:obj:`tf.Tensor` of shape :obj:`(batch_size, sequence_length, hidden_size)`, `optional`):
                Optionally, instead of passing :obj:`input_ids` you can choose to directly pass an embedded
                representation. This is useful if you want more control over how to convert :obj:`input_ids` indices
                into associated vectors than the model's internal embedding lookup matrix.
            output_attentions (:obj:`bool`, `optional`):
                Whether or not to return the attentions tensors of all attention layers. See ``attentions`` under
                returned tensors for more detail.
            output_hidden_states (:obj:`bool`, `optional`):
                Whether or not to return the hidden states of all layers. See ``hidden_states`` under returned tensors
                for more detail.
            return_dict (:obj:`bool`, `optional`):
                Whether or not to return a :class:`~transformers.file_utils.ModelOutput` instead of a plain tuple.
        """
        inputs = input_processing(
            func=self.call,
            config=self.config,
            input_ids=input_ids,
            attention_mask=attention_mask,
            inputs_embeds=inputs_embeds,
            output_attentions=output_attentions,
            output_hidden_states=output_hidden_states,
            return_dict=return_dict,
            training=training,
            kwargs_call=kwargs,
        )

        if inputs["input_ids"] is not None and inputs["inputs_embeds"] is not None:
            raise ValueError("You cannot specify both input_ids and inputs_embeds at the same time")
        elif inputs["input_ids"] is not None:
            input_shape = shape_list(inputs["input_ids"])
        elif inputs["inputs_embeds"] is not None:
            input_shape = shape_list(inputs["inputs_embeds"])[:-1]
        else:
            raise ValueError("You have to specify either input_ids or inputs_embeds")

        if inputs["inputs_embeds"] is None:
            inputs_embeds = self.embed_tokens(inputs["input_ids"])
        else:
            inputs_embeds = inputs["inputs_embeds"]

        inputs_embeds = inputs_embeds * self.embed_scale

        embed_pos = self.embed_positions(input_shape)
        hidden_states = inputs_embeds + embed_pos
        hidden_states = self.layernorm_embedding(hidden_states)
        hidden_states = self.dropout(hidden_states, training=inputs["training"])

        # check attention mask and invert
        if inputs["attention_mask"] is not None:
            # [bsz, seq_len] -> [bsz, 1, tgt_seq_len, src_seq_len]
            attention_mask = _expand_mask(inputs["attention_mask"])
        else:
            attention_mask = None

        encoder_states = () if inputs["output_hidden_states"] else None
        all_attentions = () if inputs["output_attentions"] else None

        # encoder layers
        for encoder_layer in self.layers:

            if inputs["output_hidden_states"]:
                encoder_states = encoder_states + (hidden_states,)
            # add LayerDrop (see https://arxiv.org/abs/1909.11556 for description)
            dropout_probability = random.uniform(0, 1)
            if inputs["training"] and (dropout_probability < self.layerdrop):  # skip the layer
                continue

            hidden_states, attn = encoder_layer(hidden_states, attention_mask)

            if inputs["output_attentions"]:
                all_attentions += (attn,)
        if self.layer_norm:
            hidden_states = self.layer_norm(hidden_states)
        if inputs["output_hidden_states"]:
            encoder_states = encoder_states + (hidden_states,)

        if not inputs["return_dict"]:
            return tuple(v for v in [hidden_states, encoder_states, all_attentions] if v is not None)
        return TFBaseModelOutput(
            last_hidden_state=hidden_states, hidden_states=encoder_states, attentions=all_attentions
        )


@keras_serializable
class TFBartDecoder(tf.keras.layers.Layer):
    config_class = BartConfig
    """
    Transformer decoder consisting of *config.decoder_layers* layers. Each layer is a :class:`TFBartDecoderLayer`

    Args:
        config: BartConfig
        embed_tokens: output embedding
    """

    def __init__(self, config: BartConfig, embed_tokens: Optional[TFSharedEmbeddings] = None, **kwargs):
        super().__init__(**kwargs)
        self.config = config
        self.padding_idx = config.pad_token_id
        self.embed_tokens = embed_tokens
        self.embed_scale = math.sqrt(config.d_model) if config.scale_embedding else 1.0
        self.layerdrop = config.decoder_layerdrop
        if config.static_position_embeddings:
            self.embed_positions = TFBartSinusoidalPositionalEmbedding(
                config.max_position_embeddings,
                config.d_model,
                name="embed_positions",
            )
        else:
            self.embed_positions = TFBartLearnedPositionalEmbedding(
                config.max_position_embeddings,
                config.d_model,
                self.padding_idx,
                config.extra_pos_embeddings,
                name="embed_positions",
            )
        self.layers = [TFBartDecoderLayer(config, name=f"layers.{i}") for i in range(config.decoder_layers)]
        self.layernorm_embedding = (
            tf.keras.layers.LayerNormalization(epsilon=1e-5, name="layernorm_embedding")
            if config.normalize_embedding
            else tf.keras.layers.Layer()
        )
        self.layer_norm = (
            tf.keras.layers.LayerNormalization(epsilon=1e-5, name="layer_norm")
            if config.add_final_layer_norm
            else None
        )

        self.dropout = tf.keras.layers.Dropout(config.dropout)
        self.do_blenderbot_90_layernorm = config.do_blenderbot_90_layernorm

    def call(
        self,
        input_ids=None,
        inputs_embeds=None,
        attention_mask=None,
        encoder_hidden_states=None,
        encoder_attention_mask=None,
        past_key_values=None,
        use_cache=None,
        output_attentions=None,
        output_hidden_states=None,
        return_dict=None,
        training=False,
        **kwargs,
    ):
        r"""
        Args:
            input_ids (:obj:`tf.Tensor` of shape :obj:`(batch_size, sequence_length)`):
                Indices of input sequence tokens in the vocabulary. Padding will be ignored by default should you
                provide it.

                Indices can be obtained using :class:`~transformers.BartTokenizer`. See
                :meth:`transformers.PreTrainedTokenizer.encode` and :meth:`transformers.PreTrainedTokenizer.__call__`
                for details.

                `What are input IDs? <../glossary.html#input-ids>`__
            attention_mask (:obj:`tf.Tensor` of shape :obj:`(batch_size, sequence_length)`, `optional`):
                Mask to avoid performing attention on padding token indices. Mask values selected in ``[0, 1]``:

                - 1 for tokens that are **not masked**,
                - 0 for tokens that are **masked**.

                `What are attention masks? <../glossary.html#attention-mask>`__
            encoder_hidden_states (:obj:`tf.Tensor` of shape :obj:`(batch_size, encoder_sequence_length, hidden_size)`, `optional`):
                Sequence of hidden-states at the output of the last layer of the encoder. Used in the cross-attention
                of the decoder.
            encoder_attention_mask (:obj:`tf.Tensor` of shape :obj:`(batch_size, encoder_sequence_length)`, `optional`):
                Mask to avoid performing cross-attention on padding tokens indices of encoder input_ids. Mask values
                selected in ``[0, 1]``:

                - 1 for tokens that are **not masked**,
                - 0 for tokens that are **masked**.

                `What are attention masks? <../glossary.html#attention-mask>`__
            past_key_values (:obj:`Tuple[Tuple[tf.Tensor]]` of length :obj:`config.n_layers` with each tuple having 2 tuples each of which has 2 tensors of shape :obj:`(batch_size, num_heads, sequence_length - 1, embed_size_per_head)`):
                Contains precomputed key and value hidden-states of the attention blocks. Can be used to speed up
                decoding.

                If :obj:`past_key_values` are used, the user can optionally input only the last
                :obj:`decoder_input_ids` (those that don't have their past key value states given to this model) of
                shape :obj:`(batch_size, 1)` instead of all :obj:`decoder_input_ids`` of shape :obj:`(batch_size,
                sequence_length)`.
            inputs_embeds (:obj:`tf.Tensor` of shape :obj:`(batch_size, sequence_length, hidden_size)`, `optional`):
                Optionally, instead of passing :obj:`input_ids` you can choose to directly pass an embedded
                representation. This is useful if you want more control over how to convert :obj:`input_ids` indices
                into associated vectors than the model's internal embedding lookup matrix.
            output_attentions (:obj:`bool`, `optional`):
                Whether or not to return the attentions tensors of all attention layers. See ``attentions`` under
                returned tensors for more detail.
            output_hidden_states (:obj:`bool`, `optional`):
                Whether or not to return the hidden states of all layers. See ``hidden_states`` under returned tensors
                for more detail.
            return_dict (:obj:`bool`, `optional`):
                Whether or not to return a :class:`~transformers.file_utils.ModelOutput` instead of a plain tuple.
        """
        inputs = input_processing(
            func=self.call,
            config=self.config,
            input_ids=input_ids,
            attention_mask=attention_mask,
            encoder_hidden_states=encoder_hidden_states,
            encoder_attention_mask=encoder_attention_mask,
            inputs_embeds=inputs_embeds,
            past_key_values=past_key_values,
            use_cache=use_cache,
            output_attentions=output_attentions,
            output_hidden_states=output_hidden_states,
            return_dict=return_dict,
            training=training,
            kwargs_call=kwargs,
        )

        if inputs["input_ids"] is not None and inputs["inputs_embeds"] is not None:
            raise ValueError("You cannot specify both decoder_input_ids and decoder_inputs_embeds at the same time")
        elif inputs["input_ids"] is not None:
            input_shape = shape_list(inputs["input_ids"])
        elif inputs["inputs_embeds"] is not None:
            input_shape = shape_list(inputs["inputs_embeds"])[:-1]
        else:
            raise ValueError("You have to specify either decoder_input_ids or decoder_inputs_embeds")

        past_key_values_length = (
            inputs["past_key_values"][0][0].shape[2] if inputs["past_key_values"] is not None else 0
        )

        # embed positions
        positions = self.embed_positions(input_shape, past_key_values_length)

        if inputs_embeds is None:
            inputs_embeds = self.embed_tokens(inputs["input_ids"])
        else:
            inputs_embeds = inputs["inputs_embeds"]

        hidden_states = inputs_embeds * self.embed_scale

        # [bsz, seq_len] -> [bsz, 1, tgt_seq_len, src_seq_len]
        combined_attention_mask = None
        if input_shape[-1] > 1:
            combined_attention_mask = _make_causal_mask(input_shape, past_key_values_length=past_key_values_length)

        if inputs["attention_mask"] is None and inputs["input_ids"] is not None and input_shape[-1] > 1:
            attention_mask = tf.cast(
                tf.math.not_equal(inputs["input_ids"], self.config.pad_token_id), inputs["input_ids"].dtype
            )
        else:
            attention_mask = tf.ones(input_shape, dtype=tf.int32)

        if attention_mask is not None and combined_attention_mask is not None:
            # [bsz, seq_len] -> [bsz, 1, tgt_seq_len, src_seq_len]
            combined_attention_mask = combined_attention_mask + _expand_mask(
                attention_mask, past_key_values_length=past_key_values_length
            )

        encoder_hidden_states = inputs["encoder_hidden_states"]
        if encoder_hidden_states is not None and inputs["encoder_attention_mask"] is not None:
            # [bsz, seq_len] -> [bsz, 1, tgt_seq_len, src_seq_len]
            encoder_attention_mask = _expand_mask(inputs["encoder_attention_mask"], tgt_len=input_shape[-1])

        if self.do_blenderbot_90_layernorm:
            hidden_states = self.layernorm_embedding(hidden_states) + positions
        else:
            hidden_states = self.layernorm_embedding(hidden_states + positions)
        hidden_states = self.dropout(hidden_states, training=inputs["training"])

        # decoder layers
        all_hidden_states = ()
        all_self_attns = ()
        present_key_values = ()
        for idx, decoder_layer in enumerate(self.layers):
            # add LayerDrop (see https://arxiv.org/abs/1909.11556 for description)
            if inputs["output_hidden_states"]:
                all_hidden_states += (hidden_states,)
            dropout_probability = random.uniform(0, 1)

            if inputs["training"] and (dropout_probability < self.layerdrop):
                continue

            past_key_value = inputs["past_key_values"][idx] if inputs["past_key_values"] is not None else None

            hidden_states, layer_self_attn, present_key_value = decoder_layer(
                hidden_states,
                attention_mask=combined_attention_mask,
                encoder_hidden_states=encoder_hidden_states,
                encoder_attention_mask=encoder_attention_mask,
                past_key_value=past_key_value,
            )

            if inputs["use_cache"]:
                present_key_values += (present_key_value,)

            if inputs["output_attentions"]:
                all_self_attns += (layer_self_attn,)

        if self.layer_norm is not None:  # same as if config.add_final_layer_norm
            hidden_states = self.layer_norm(hidden_states)

        # Convert to standard output format: (seq_len, BS, model_dim) -> (BS, seq_len, model_dim)
        if inputs["output_hidden_states"]:
            all_hidden_states += (hidden_states,)
        else:
            all_hidden_states = None

        all_self_attns = list(all_self_attns) if inputs["output_attentions"] else None

        present_key_values = (encoder_hidden_states, present_key_values) if inputs["use_cache"] else None

        if not inputs["return_dict"]:
            return hidden_states, present_key_values, all_hidden_states, all_self_attns
        else:
            return TFBaseModelOutputWithPast(
                last_hidden_state=hidden_states,
                past_key_values=present_key_values,
                hidden_states=all_hidden_states,
                attentions=all_self_attns,
            )


@add_start_docstrings(
    "The bare BART Model outputting raw hidden-states without any specific head on top.",
    BART_START_DOCSTRING,
)
@keras_serializable
class TFBartModel(TFBartPretrainedModel):
    base_model_prefix = "model"

    def __init__(self, config: BartConfig, *inputs, **kwargs):
        super().__init__(config, *inputs, **kwargs)
        self.shared = TFSharedEmbeddings(config.vocab_size, config.d_model, config.pad_token_id, name="model.shared")

        with tf.compat.v1.variable_scope("model.shared") as shared_abs_scope_name:
            pass

        # Wraps layer to avoid problems with weight restoring and ensuring we're in the correct TF scope.
        embed_tokens = TFWrappedEmbeddings(self.shared, abs_scope_name=shared_abs_scope_name)
        embed_tokens.vocab_size = self.shared.vocab_size
        embed_tokens.hidden_size = self.shared.hidden_size

        self.encoder = TFBartEncoder(config, embed_tokens, name="encoder")
        self.decoder = TFBartDecoder(config, embed_tokens, name="decoder")

    def get_decoder(self):
        return self.decoder

    @add_start_docstrings_to_model_forward(BART_INPUTS_DOCSTRING.format("batch_size, sequence_length"))
    @add_code_sample_docstrings(
        tokenizer_class=_TOKENIZER_FOR_DOC,
        checkpoint="facebook/bart-large",
        output_type=TFSeq2SeqModelOutput,
        config_class=_CONFIG_FOR_DOC,
    )
    def call(
        self,
        input_ids=None,
        attention_mask=None,
        decoder_input_ids=None,
        decoder_attention_mask=None,
        encoder_outputs: Optional[Union[Tuple, TFBaseModelOutput]] = None,
        past_key_values=None,
        inputs_embeds=None,
        decoder_inputs_embeds=None,
        use_cache=None,
        output_attentions=None,
        output_hidden_states=None,
        return_dict=None,
        training=False,
        **kwargs
    ):
        inputs = input_processing(
            func=self.call,
            config=self.config,
            input_ids=input_ids,
            attention_mask=attention_mask,
            decoder_input_ids=decoder_input_ids,
            decoder_attention_mask=decoder_attention_mask,
            encoder_outputs=encoder_outputs,
            past_key_values=past_key_values,
            inputs_embeds=inputs_embeds,
            decoder_inputs_embeds=decoder_inputs_embeds,
            use_cache=use_cache,
            output_attentions=output_attentions,
            output_hidden_states=output_hidden_states,
            return_dict=return_dict,
            training=training,
            kwargs_call=kwargs,
        )

        if inputs["decoder_input_ids"] is None and inputs["decoder_inputs_embeds"] is None:
            inputs["use_cache"] = False

        inputs["output_hidden_states"] = (
            inputs["output_hidden_states"]
            if inputs["output_hidden_states"] is not None
            else self.config.output_hidden_states
        )

        if inputs["decoder_input_ids"] is None and inputs["input_ids"] is not None:
            inputs["decoder_input_ids"] = shift_tokens_right(
                inputs["input_ids"], self.config.pad_token_id, self.config.eos_token_id
            )

        if inputs["encoder_outputs"] is None:
            inputs["encoder_outputs"] = self.encoder(
                input_ids=inputs["input_ids"],
                attention_mask=inputs["attention_mask"],
                inputs_embeds=inputs["inputs_embeds"],
                output_attentions=inputs["output_attentions"],
                output_hidden_states=inputs["output_hidden_states"],
                return_dict=inputs["return_dict"],
                training=inputs["training"],
            )
        # If the user passed a tuple for encoder_outputs, we wrap it in a TFBaseModelOutput when return_dict=True
        elif inputs["return_dict"] and not isinstance(inputs["encoder_outputs"], TFBaseModelOutput):
            inputs["encoder_outputs"] = TFBaseModelOutput(
                last_hidden_state=inputs["encoder_outputs"][0],
                hidden_states=inputs["encoder_outputs"][1] if len(inputs["encoder_outputs"]) > 1 else None,
                attentions=inputs["encoder_outputs"][2] if len(inputs["encoder_outputs"]) > 2 else None,
            )
        # If the user passed a TFBaseModelOutput for encoder_outputs, we wrap it in a tuple when return_dict=False
        elif not inputs["return_dict"] and not isinstance(inputs["encoder_outputs"], tuple):
            inputs["encoder_outputs"] = inputs["encoder_outputs"].to_tuple()

        decoder_outputs = self.decoder(
            inputs["decoder_input_ids"],
            attention_mask=decoder_attention_mask,
            encoder_hidden_states=inputs["encoder_outputs"][0],
            encoder_attention_mask=inputs["attention_mask"],
            past_key_values=inputs["past_key_values"],
            inputs_embeds=inputs["decoder_inputs_embeds"],
            use_cache=inputs["use_cache"],
            output_attentions=inputs["output_attentions"],
            output_hidden_states=inputs["output_hidden_states"],
            return_dict=inputs["return_dict"],
            training=inputs["training"],
        )

        if not inputs["return_dict"]:
            return decoder_outputs + inputs["encoder_outputs"]

        return TFSeq2SeqModelOutput(
            last_hidden_state=decoder_outputs.last_hidden_state,
            past_key_values=decoder_outputs.past_key_values,
            decoder_hidden_states=decoder_outputs.hidden_states,
            decoder_attentions=decoder_outputs.attentions,
            encoder_last_hidden_state=inputs["encoder_outputs"].last_hidden_state,
            encoder_hidden_states=inputs["encoder_outputs"].hidden_states,
            encoder_attentions=inputs["encoder_outputs"].attentions,
        )

    def get_input_embeddings(self):
        return self.shared

    def set_input_embeddings(self, value):
        self.shared = value

    def get_output_embeddings(self):
        return self.shared


@add_start_docstrings(
    "The BART Model with a language modeling head. Can be used for summarization.",
    BART_START_DOCSTRING,
)
<<<<<<< HEAD
class TFBartForConditionalGeneration(TFPretrainedBartModel):
    base_model_prefix = "model"
    _keys_to_ignore_on_load_missing = [
        r"final_logits_bias",
    ]
=======
class TFBartForConditionalGeneration(TFBartPretrainedModel):
>>>>>>> bfa4ccf7
    _keys_to_ignore_on_load_unexpected = [
        r"model.encoder.embed_tokens.weight",
        r"model.decoder.embed_tokens.weight",
    ]

    def __init__(self, config, *inputs, **kwargs):
        super().__init__(config, *inputs, **kwargs)
        self.model = TFBartModel(config, name="model")
        self.use_cache = config.use_cache
        # final_bias_logits is registered as a buffer in pytorch, so not trainable for the the sake of consistency.
        self.final_logits_bias = self.add_weight(
            name="final_logits_bias", shape=[1, config.vocab_size], initializer="zeros", trainable=False
        )

    def get_decoder(self):
        return self.model.decoder

    def resize_token_embeddings(self, new_num_tokens):
        super().resize_token_embeddings(new_num_tokens=new_num_tokens)

        # BART is a special case where the bias has two dimensions
        # and not named just `bias`
        if new_num_tokens is not None:
            num_tokens_to_copy = min(self.final_logits_bias.shape[0], new_num_tokens)
            init_bias = tf.zeros((new_num_tokens,))
            init_bias[:num_tokens_to_copy] = self.final_logits_bias.value()[:num_tokens_to_copy]
            self.final_logits_bias = self.add_weight(
                shape=(1, new_num_tokens),
                initializer="zeros",
                trainable=False,
                name="final_logits_bias",
            )
            self.final_logits_bias.assign(init_bias)

    @add_start_docstrings_to_model_forward(BART_INPUTS_DOCSTRING)
    @replace_return_docstrings(output_type=TFSeq2SeqLMOutput, config_class=_CONFIG_FOR_DOC)
    def call(
        self,
        input_ids=None,
        attention_mask=None,
        decoder_input_ids=None,
        decoder_attention_mask=None,
        encoder_outputs: Optional[TFBaseModelOutput] = None,
        past_key_values=None,
        inputs_embeds=None,
        decoder_inputs_embeds=None,
        use_cache=None,
        output_attentions=None,
        output_hidden_states=None,
        return_dict=None,
        labels=None,
        training=False,
        **kwargs,
    ):
        """
        Returns:

        Examples::

            # Mask filling only works for bart-large
            from transformers import BartTokenizer, TFBartForConditionalGeneration
            import tensorflow as tf
            mname = 'facebook/bart-large'
            tokenizer = BartTokenizer.from_pretrained(mname)
            TXT = "My friends are <mask> but they eat too many carbs."
            model = TFBartForConditionalGeneration.from_pretrained(mname)
            batch = tokenizer([TXT], return_tensors='tf')
            logits = model(inputs=batch.input_ids).logits
            probs = tf.nn.softmax(logits[0])
            # probs[5] is associated with the mask token
        """
        inputs = input_processing(
            func=self.call,
            config=self.config,
            input_ids=input_ids,
            attention_mask=attention_mask,
            decoder_input_ids=decoder_input_ids,
            decoder_attention_mask=decoder_attention_mask,
            encoder_outputs=encoder_outputs,
            past_key_values=past_key_values,
            inputs_embeds=inputs_embeds,
            decoder_inputs_embeds=decoder_inputs_embeds,
            use_cache=use_cache,
            output_attentions=output_attentions,
            output_hidden_states=output_hidden_states,
            return_dict=return_dict,
            labels=labels,
            training=training,
            kwargs_call=kwargs,
        )

        if inputs["labels"] is not None:
            inputs["use_cache"] = False
            if inputs["decoder_input_ids"] is None:
                inputs["decoder_input_ids"] = shift_tokens_right(
                    inputs["labels"], self.config.pad_token_id, self.config.eos_token_id
                )

        outputs = self.model(
            inputs["input_ids"],
            attention_mask=inputs["attention_mask"],
            decoder_input_ids=inputs["decoder_input_ids"],
            encoder_outputs=inputs["encoder_outputs"],
            decoder_attention_mask=inputs["decoder_attention_mask"],
            past_key_values=inputs["past_key_values"],
            inputs_embeds=inputs["inputs_embeds"],
            decoder_inputs_embeds=inputs["decoder_inputs_embeds"],
            use_cache=inputs["use_cache"],
            output_attentions=inputs["output_attentions"],
            output_hidden_states=inputs["output_hidden_states"],
            return_dict=inputs["return_dict"],
        )
        lm_logits = self.model.shared(outputs[0], mode="linear")
        lm_logits = lm_logits + self.final_logits_bias
        masked_lm_loss = None if inputs["labels"] is None else self.compute_loss(inputs["labels"], lm_logits)

        if not inputs["return_dict"]:
            output = (lm_logits,) + outputs[1:]
            return ((masked_lm_loss,) + output) if masked_lm_loss is not None else output
        return TFSeq2SeqLMOutput(
            loss=masked_lm_loss,
            logits=lm_logits,
            past_key_values=outputs.past_key_values,  # index 1 of d outputs
            decoder_hidden_states=outputs.decoder_hidden_states,  # index 2 of d outputs
            decoder_attentions=outputs.decoder_attentions,  # index 3 of d outputs
            encoder_last_hidden_state=outputs.last_hidden_state,  # index 0 of encoder outputs
            encoder_hidden_states=outputs.encoder_hidden_states,  # 1 of e out
            encoder_attentions=outputs.encoder_attentions,  # 2 of e out
        )

    def prepare_inputs_for_generation(self, decoder_input_ids, past, attention_mask, use_cache, **kwargs) -> Dict:
        assert past is not None and len(past) in {1, 2}, f"past has to be an iterable of length 1,2 got {past}"
        if len(past) == 1:
            assert isinstance(past[0], tf.Tensor), f"`past[0]` has to be of type `tf.Tensor`, but is {type(past[0])}"
            encoder_outputs = TFBaseModelOutput(last_hidden_state=past[0])
            past_key_values = None
        else:
            assert (
                len(past) == 2
            ), "`past` has to be of length 2 with the encoder_outputs at the first position and past_key_values at the second position."
            encoder_outputs, past_key_values = past
            if isinstance(encoder_outputs, tuple):
                assert isinstance(
                    encoder_outputs[0], tf.Tensor
                ), f"`encoder_outputs[0]` has to be of type `tf.Tensor`, but is {type(encoder_outputs[0])}"
                encoder_outputs = TFBaseModelOutput(last_hidden_state=encoder_outputs[0])
            elif isinstance(encoder_outputs, tf.Tensor):
                encoder_outputs = TFBaseModelOutput(last_hidden_state=encoder_outputs)
            assert (
                past_key_values
            ), f"decoder cached states must be truthy. got {past_key_values} from the 2nd element of past"
            decoder_input_ids = decoder_input_ids[:, -1:]

        assert isinstance(
            encoder_outputs, TFBaseModelOutput
        ), f"encoder_outputs should be a TFBaseModelOutput, Instead got {type(encoder_outputs)}."
        return {
            "input_ids": None,  # encoder_outputs is defined. input_ids not needed
            "encoder_outputs": encoder_outputs,
            "past_key_values": past_key_values,
            "decoder_input_ids": decoder_input_ids,
            "attention_mask": attention_mask,
            "use_cache": use_cache,  # change this to avoid caching (presumably for debugging)
        }

    @staticmethod
    def _reorder_cache(past, beam_idx):
        if len(past) == 1:
            return past

        past_key_values = past[1]

        reordered_past = ()
        for layer_past_key_values in past_key_values:
            reordered_past += (
                tuple(tf.gather(layer_past_key_value, beam_idx) for layer_past_key_value in layer_past_key_values),
            )
        return (past[0], reordered_past)

    def adjust_logits_during_generation(self, logits, cur_len, max_length):
        if cur_len == 1 and self.config.force_bos_token_to_be_generated:
            vocab_range = tf.constant(range(self.config.vocab_size))
            return tf.where(vocab_range != self.config.bos_token_id, LARGE_NEGATIVE, logits)
        elif cur_len == max_length - 1:
            vocab_range = tf.constant(range(self.config.vocab_size))
            return tf.where(vocab_range != self.config.eos_token_id, LARGE_NEGATIVE, logits)
        else:
            return logits

    def get_output_embeddings(self):
        return self.model.shared

    def get_encoder(self):
        return self.model.encoder

    def compute_loss(self, labels, logits):
        """CrossEntropyLoss that ignores pad tokens"""
        loss_fn = tf.keras.losses.SparseCategoricalCrossentropy(
            from_logits=True,
            reduction=tf.keras.losses.Reduction.NONE,
        )
        melted_labels = tf.reshape(labels, (-1,))
        active_loss = tf.not_equal(melted_labels, self.config.pad_token_id)
        reduced_logits = tf.boolean_mask(tf.reshape(logits, (-1, shape_list(logits)[2])), active_loss)
        labels = tf.boolean_mask(melted_labels, active_loss)
        return loss_fn(labels, reduced_logits)<|MERGE_RESOLUTION|>--- conflicted
+++ resolved
@@ -1120,15 +1120,7 @@
     "The BART Model with a language modeling head. Can be used for summarization.",
     BART_START_DOCSTRING,
 )
-<<<<<<< HEAD
-class TFBartForConditionalGeneration(TFPretrainedBartModel):
-    base_model_prefix = "model"
-    _keys_to_ignore_on_load_missing = [
-        r"final_logits_bias",
-    ]
-=======
 class TFBartForConditionalGeneration(TFBartPretrainedModel):
->>>>>>> bfa4ccf7
     _keys_to_ignore_on_load_unexpected = [
         r"model.encoder.embed_tokens.weight",
         r"model.decoder.embed_tokens.weight",
