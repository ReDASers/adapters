# coding=utf-8
# Copyright 2021 The Fairseq Authors and The HuggingFace Inc. team. All rights reserved.
#
# Licensed under the Apache License, Version 2.0 (the "License");
# you may not use this file except in compliance with the License.
# You may obtain a copy of the License at
#
#     http://www.apache.org/licenses/LICENSE-2.0
#
# Unless required by applicable law or agreed to in writing, software
# distributed under the License is distributed on an "AS IS" BASIS,
# WITHOUT WARRANTIES OR CONDITIONS OF ANY KIND, either express or implied.
# See the License for the specific language governing permissions and
# limitations under the License.
""" BART model configuration """

from ...adapter_model_mixin import ModelConfigAdaptersMixin
from ...configuration_utils import PretrainedConfig
from ...utils import logging


logger = logging.get_logger(__name__)

BART_PRETRAINED_CONFIG_ARCHIVE_MAP = {
    "facebook/bart-large": "https://huggingface.co/facebook/bart-large/resolve/main/config.json",
    # See all BART models at https://huggingface.co/models?filter=bart
}


class BartConfig(ModelConfigAdaptersMixin, PretrainedConfig):
    r"""
    This is the configuration class to store the configuration of a :class:`~transformers.BartModel`. It is used to
    instantiate a BART model according to the specified arguments, defining the model architecture. Instantiating a
    configuration with the defaults will yield a similar configuration to that of the BART `facebook/bart-large
    <https://huggingface.co/facebook/bart-large>`__ architecture.

    Configuration objects inherit from :class:`~transformers.PretrainedConfig` and can be used to control the model
    outputs. Read the documentation from :class:`~transformers.PretrainedConfig` for more information.


    Args:
        vocab_size (:obj:`int`, `optional`, defaults to 50265):
            Vocabulary size of the BART model. Defines the number of different tokens that can be represented by the
            :obj:`inputs_ids` passed when calling :class:`~transformers.BartModel` or
            :class:`~transformers.TFBartModel`.
        d_model (:obj:`int`, `optional`, defaults to 1024):
            Dimensionality of the layers and the pooler layer.
        encoder_layers (:obj:`int`, `optional`, defaults to 12):
            Number of encoder layers.
        decoder_layers (:obj:`int`, `optional`, defaults to 12):
            Number of decoder layers.
        encoder_attention_heads (:obj:`int`, `optional`, defaults to 16):
            Number of attention heads for each attention layer in the Transformer encoder.
        decoder_attention_heads (:obj:`int`, `optional`, defaults to 16):
            Number of attention heads for each attention layer in the Transformer decoder.
        decoder_ffn_dim (:obj:`int`, `optional`, defaults to 4096):
            Dimensionality of the "intermediate" (often named feed-forward) layer in decoder.
        encoder_ffn_dim (:obj:`int`, `optional`, defaults to 4096):
            Dimensionality of the "intermediate" (often named feed-forward) layer in decoder.
        activation_function (:obj:`str` or :obj:`function`, `optional`, defaults to :obj:`"gelu"`):
            The non-linear activation function (function or string) in the encoder and pooler. If string,
            :obj:`"gelu"`, :obj:`"relu"`, :obj:`"silu"` and :obj:`"gelu_new"` are supported.
        dropout (:obj:`float`, `optional`, defaults to 0.1):
            The dropout probability for all fully connected layers in the embeddings, encoder, and pooler.
        attention_dropout (:obj:`float`, `optional`, defaults to 0.0):
            The dropout ratio for the attention probabilities.
        activation_dropout (:obj:`float`, `optional`, defaults to 0.0):
            The dropout ratio for activations inside the fully connected layer.
        classifier_dropout (:obj:`float`, `optional`, defaults to 0.0):
            The dropout ratio for classifier.
        max_position_embeddings (:obj:`int`, `optional`, defaults to 1024):
            The maximum sequence length that this model might ever be used with. Typically set this to something large
            just in case (e.g., 512 or 1024 or 2048).
        init_std (:obj:`float`, `optional`, defaults to 0.02):
            The standard deviation of the truncated_normal_initializer for initializing all weight matrices.
        force_bos_token_to_be_generated (:obj:`bool`, `optional`, defaults to :obj:`False`):
            Whether or not to force BOS token to be generated at step 1 (after ``decoder_start_token_id``), only
            :obj:`True` for `bart-large-cnn`.
        encoder_layerdrop: (:obj:`float`, `optional`, defaults to 0.0):
            The LayerDrop probability for the encoder. See the `LayerDrop paper <see
            https://arxiv.org/abs/1909.11556>`__ for more details.
        decoder_layerdrop: (:obj:`float`, `optional`, defaults to 0.0):
            The LayerDrop probability for the decoder. See the `LayerDrop paper <see
            https://arxiv.org/abs/1909.11556>`__ for more details.
        gradient_checkpointing (:obj:`bool`, `optional`, defaults to :obj:`False`):
            If True, use gradient checkpointing to save memory at the expense of slower backward pass.
        scale_embedding (:obj:`bool`, `optional`, defaults to :obj:`False`):
            Scale embeddings by diving by sqrt(d_model).
        use_cache (:obj:`bool`, `optional`, defaults to :obj:`True`):
            Whether or not the model should return the last key/values attentions (not used by all models).
        num_labels: (:obj:`int`, `optional`, defaults to 3):
            The number of labels to use in :class:`~transformers.BartForSequenceClassification`.

    Example::

        >>> from transformers import BartModel, BartConfig

        >>> # Initializing a BART facebook/bart-large style configuration
        >>> configuration = BartConfig()

        >>> # Initializing a model from the facebook/bart-large style configuration
        >>> model = BartModel(configuration)

        >>> # Accessing the model configuration
        >>> configuration = model.config
    """
    model_type = "bart"
    keys_to_ignore_at_inference = ["past_key_values"]

    def __init__(
        self,
        vocab_size=50265,
        max_position_embeddings=1024,
        encoder_layers=12,
        encoder_ffn_dim=4096,
        encoder_attention_heads=16,
        decoder_layers=12,
        decoder_ffn_dim=4096,
        decoder_attention_heads=16,
        encoder_layerdrop=0.0,
        decoder_layerdrop=0.0,
        activation_function="gelu",
        d_model=1024,
        dropout=0.1,
        attention_dropout=0.0,
        activation_dropout=0.0,
        init_std=0.02,
        classifier_dropout=0.0,
        scale_embedding=False,
        gradient_checkpointing=False,
        force_bos_token_to_be_generated=False,
        use_cache=True,
        num_labels=3,
        pad_token_id=1,
        bos_token_id=0,
        eos_token_id=2,
        is_encoder_decoder=True,
        decoder_start_token_id=2,
        **kwargs
    ):
        super().__init__(
            num_labels=num_labels,
            pad_token_id=pad_token_id,
            bos_token_id=bos_token_id,
            eos_token_id=eos_token_id,
            is_encoder_decoder=is_encoder_decoder,
            decoder_start_token_id=decoder_start_token_id,
            **kwargs,
        )

        self.vocab_size = vocab_size
        self.max_position_embeddings = max_position_embeddings
        self.d_model = d_model
        self.encoder_ffn_dim = encoder_ffn_dim
        self.encoder_layers = encoder_layers
        self.encoder_attention_heads = encoder_attention_heads
        self.decoder_ffn_dim = decoder_ffn_dim
        self.decoder_layers = decoder_layers
        self.decoder_attention_heads = decoder_attention_heads
        self.dropout = dropout
        self.attention_dropout = attention_dropout
        self.activation_dropout = activation_dropout
        self.activation_function = activation_function
        self.init_std = init_std
        self.encoder_layerdrop = encoder_layerdrop
        self.decoder_layerdrop = decoder_layerdrop
        self.classifier_dropout = classifier_dropout
        self.use_cache = use_cache
        self.num_hidden_layers = encoder_layers
        self.gradient_checkpointing = gradient_checkpointing
        self.scale_embedding = scale_embedding  # scale factor will be sqrt(d_model) if True
        self.force_bos_token_to_be_generated = force_bos_token_to_be_generated  # only relevant for CNN

    @property
    def num_attention_heads(self) -> int:
        return self.encoder_attention_heads

    @property
    def hidden_size(self) -> int:
<<<<<<< HEAD
        return self.d_model

    @property
    def hidden_dropout_prob(self):
        return self.dropout

    @property
    def attention_probs_dropout_prob(self):
        return self.attention_dropout

    def is_valid_mbart(self) -> bool:
        """Is the configuration aligned with the MBART paper."""
        if self.normalize_before and self.add_final_layer_norm and self.scale_embedding:
            return True
        if self.normalize_before or self.add_final_layer_norm or self.scale_embedding:
            logger.info("This configuration is a mixture of MBART and BART settings")
        return False
=======
        return self.d_model
>>>>>>> 236cc365
<|MERGE_RESOLUTION|>--- conflicted
+++ resolved
@@ -177,7 +177,6 @@
 
     @property
     def hidden_size(self) -> int:
-<<<<<<< HEAD
         return self.d_model
 
     @property
@@ -186,15 +185,4 @@
 
     @property
     def attention_probs_dropout_prob(self):
-        return self.attention_dropout
-
-    def is_valid_mbart(self) -> bool:
-        """Is the configuration aligned with the MBART paper."""
-        if self.normalize_before and self.add_final_layer_norm and self.scale_embedding:
-            return True
-        if self.normalize_before or self.add_final_layer_norm or self.scale_embedding:
-            logger.info("This configuration is a mixture of MBART and BART settings")
-        return False
-=======
-        return self.d_model
->>>>>>> 236cc365
+        return self.attention_dropout