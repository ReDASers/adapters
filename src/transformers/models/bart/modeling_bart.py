--- conflicted
+++ resolved
@@ -316,27 +316,15 @@
             layer_head_mask=layer_head_mask,
             output_attentions=output_attentions,
         )
-<<<<<<< HEAD
-        hidden_states = F.dropout(hidden_states, p=self.dropout, training=self.training)
+        hidden_states = nn.functional.dropout(hidden_states, p=self.dropout, training=self.training)
         hidden_states = self.attention_adapters.adapters_forward(hidden_states, residual, **kwargs)
-=======
-        hidden_states = nn.functional.dropout(hidden_states, p=self.dropout, training=self.training)
-        hidden_states = residual + hidden_states
-        hidden_states = self.self_attn_layer_norm(hidden_states)
->>>>>>> 468cda20
 
         residual = hidden_states
         hidden_states = self.activation_fn(self.fc1(hidden_states))
         hidden_states = nn.functional.dropout(hidden_states, p=self.activation_dropout, training=self.training)
         hidden_states = self.fc2(hidden_states)
-<<<<<<< HEAD
-        hidden_states = F.dropout(hidden_states, p=self.dropout, training=self.training)
+        hidden_states = nn.functional.dropout(hidden_states, p=self.dropout, training=self.training)
         hidden_states = self.output_adapters.adapters_forward(hidden_states, residual, **kwargs)
-=======
-        hidden_states = nn.functional.dropout(hidden_states, p=self.dropout, training=self.training)
-        hidden_states = residual + hidden_states
-        hidden_states = self.final_layer_norm(hidden_states)
->>>>>>> 468cda20
 
         if hidden_states.dtype == torch.float16 and (
             torch.isinf(hidden_states).any() or torch.isnan(hidden_states).any()
@@ -426,14 +414,8 @@
             layer_head_mask=layer_head_mask,
             output_attentions=output_attentions,
         )
-<<<<<<< HEAD
-        hidden_states = F.dropout(hidden_states, p=self.dropout, training=self.training)
+        hidden_states = nn.functional.dropout(hidden_states, p=self.dropout, training=self.training)
         hidden_states = self.attention_adapters.adapters_forward(hidden_states, residual, **kwargs)
-=======
-        hidden_states = nn.functional.dropout(hidden_states, p=self.dropout, training=self.training)
-        hidden_states = residual + hidden_states
-        hidden_states = self.self_attn_layer_norm(hidden_states)
->>>>>>> 468cda20
 
         # Cross-Attention Block
         cross_attn_present_key_value = None
@@ -451,14 +433,8 @@
                 past_key_value=cross_attn_past_key_value,
                 output_attentions=output_attentions,
             )
-<<<<<<< HEAD
-            hidden_states = F.dropout(hidden_states, p=self.dropout, training=self.training)
+            hidden_states = nn.functional.dropout(hidden_states, p=self.dropout, training=self.training)
             hidden_states = self.cross_attention_adapters.adapters_forward(hidden_states, residual, **kwargs)
-=======
-            hidden_states = nn.functional.dropout(hidden_states, p=self.dropout, training=self.training)
-            hidden_states = residual + hidden_states
-            hidden_states = self.encoder_attn_layer_norm(hidden_states)
->>>>>>> 468cda20
 
             # add cross-attn to positions 3,4 of present_key_value tuple
             present_key_value = present_key_value + cross_attn_present_key_value
@@ -468,14 +444,8 @@
         hidden_states = self.activation_fn(self.fc1(hidden_states))
         hidden_states = nn.functional.dropout(hidden_states, p=self.activation_dropout, training=self.training)
         hidden_states = self.fc2(hidden_states)
-<<<<<<< HEAD
-        hidden_states = F.dropout(hidden_states, p=self.dropout, training=self.training)
+        hidden_states = nn.functional.dropout(hidden_states, p=self.dropout, training=self.training)
         hidden_states = self.output_adapters.adapters_forward(hidden_states, residual, **kwargs)
-=======
-        hidden_states = nn.functional.dropout(hidden_states, p=self.dropout, training=self.training)
-        hidden_states = residual + hidden_states
-        hidden_states = self.final_layer_norm(hidden_states)
->>>>>>> 468cda20
 
         outputs = (hidden_states,)
 
