--- conflicted
+++ resolved
@@ -15,7 +15,6 @@
 """ DistilBERT model configuration """
 from collections import OrderedDict
 from typing import Mapping
-
 
 from ...adapters.model_mixin import ModelConfigAdaptersMixin
 from ...configuration_utils import PretrainedConfig
@@ -141,7 +140,6 @@
     def num_hidden_layers(self):
         return self.n_layers
 
-<<<<<<< HEAD
     @property
     def hidden_dropout_prob(self):
         return self.dropout
@@ -149,7 +147,7 @@
     @property
     def attention_probs_dropout_prob(self):
         return self.attention_dropout
-=======
+
 
 class DistilBertOnnxConfig(OnnxConfig):
     @property
@@ -163,5 +161,4 @@
 
     @property
     def outputs(self) -> Mapping[str, Mapping[int, str]]:
-        return OrderedDict([("last_hidden_state", {0: "batch", 1: "sequence"})])
->>>>>>> 68730a44
+        return OrderedDict([("last_hidden_state", {0: "batch", 1: "sequence"})])