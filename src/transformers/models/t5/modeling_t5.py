--- conflicted
+++ resolved
@@ -1841,15 +1841,11 @@
     "The bare T5 Model transformer outputting encoder's raw hidden-states without any specific head on top.",
     T5_START_DOCSTRING,
 )
-<<<<<<< HEAD
 class T5EncoderModel(T5ModelAdaptersMixin, T5PreTrainedModel):
     authorized_missing_keys = [
         r"encoder.embed_tokens.weight",
     ]
-=======
-class T5EncoderModel(T5PreTrainedModel):
     _keys_to_ignore_on_load_missing = [r"encoder.embed_tokens.weight"]
->>>>>>> 50206223
 
     def __init__(self, config: T5Config):
         super().__init__(config)
