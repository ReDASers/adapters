# coding=utf-8
# Copyright 2020 The HuggingFace Inc. team.
#
# Licensed under the Apache License, Version 2.0 (the "License");
# you may not use this file except in compliance with the License.
# You may obtain a copy of the License at
#
#     http://www.apache.org/licenses/LICENSE-2.0
#
# Unless required by applicable law or agreed to in writing, software
# distributed under the License is distributed on an "AS IS" BASIS,
# WITHOUT WARRANTIES OR CONDITIONS OF ANY KIND, either express or implied.
# See the License for the specific language governing permissions and
# limitations under the License.

import importlib
import inspect
import os
import re

from transformers.file_utils import is_tf_available, is_torch_available


# All paths are set with the intent you should run this script from the root of the repo with the command
# python utils/check_repo.py
PATH_TO_TRANSFORMERS = "src/transformers"
PATH_TO_TESTS = "tests"
PATH_TO_DOC = "docs/source/model_doc"

# Update this list for models that are not tested with a comment explaining the reason it should not be.
# Being in this list is an exception and should **not** be the rule.
IGNORE_NON_TESTED = [
    "BertLMHeadModel",  # Needs to be setup as decoder.
    "DPREncoder",  # Building part of bigger (tested) model.
    "DPRSpanPredictor",  # Building part of bigger (tested) model.
    "ReformerForMaskedLM",  # Needs to be setup as decoder.
    "T5Stack",  # Building part of bigger (tested) model.
    "TFElectraMainLayer",  # Building part of bigger (tested) model (should it be a TFPreTrainedModel ?)
    "TFRobertaForMultipleChoice",  # TODO: fix
]

# Update this list with test files that don't have a tester with a `all_model_classes` variable and which don't
# trigger the common tests.
TEST_FILES_WITH_NO_COMMON_TESTS = [
    "test_modeling_camembert.py",
    "test_modeling_flax_bert.py",
    "test_modeling_flax_roberta.py",
    "test_modeling_mbart.py",
    "test_modeling_pegasus.py",
    "test_modeling_tf_camembert.py",
    "test_modeling_tf_xlm_roberta.py",
    "test_modeling_xlm_prophetnet.py",
    "test_modeling_xlm_roberta.py",
]

# Update this list for models that are not documented with a comment explaining the reason it should not be.
# Being in this list is an exception and should **not** be the rule.
IGNORE_NON_DOCUMENTED = [
    "DPREncoder",  # Building part of bigger (documented) model.
    "DPRSpanPredictor",  # Building part of bigger (documented) model.
    "T5Stack",  # Building part of bigger (tested) model.
    "TFElectraMainLayer",  # Building part of bigger (documented) model (should it be a TFPreTrainedModel ?)
    # adapter-transformers specific
    "BertModelWithHeads",
    "DistilBertModelWithHeads",
    "RobertaModelWithHeads",
    "XLMRobertaModelWithHeads",
]

# Update this dict with any special correspondance model name (used in modeling_xxx.py) to doc file.
MODEL_NAME_TO_DOC_FILE = {
    "openai": "gpt.rst",
    "transfo_xl": "transformerxl.rst",
    "xlm_prophetnet": "xlmprophetnet.rst",
    "xlm_roberta": "xlmroberta.rst",
    "bert_generation": "bertgeneration.rst",
    "marian": "marian.rst",
}

# Update this list for models that are not in any of the auto MODEL_XXX_MAPPING. Being in this list is an exception and
# should **not** be the rule.
IGNORE_NON_AUTO_CONFIGURED = [
    "DPRContextEncoder",
    "DPREncoder",
    "DPRReader",
    "DPRSpanPredictor",
    "FlaubertForQuestionAnswering",
    "FunnelBaseModel",
    "GPT2DoubleHeadsModel",
    "OpenAIGPTDoubleHeadsModel",
    "ProphetNetDecoder",
    "ProphetNetEncoder",
    "RagModel",
    "RagSequenceForGeneration",
    "RagTokenForGeneration",
    "T5Stack",
    "TFBertForNextSentencePrediction",
    "TFFunnelBaseModel",
    "TFGPT2DoubleHeadsModel",
    "TFMobileBertForNextSentencePrediction",
    "TFOpenAIGPTDoubleHeadsModel",
    "XLMForQuestionAnswering",
    "XLMProphetNetDecoder",
    "XLMProphetNetEncoder",
    "XLNetForQuestionAnswering",
]

# This is to make sure the transformers module imported is the one in the repo.
spec = importlib.util.spec_from_file_location(
    "transformers",
    os.path.join(PATH_TO_TRANSFORMERS, "__init__.py"),
    submodule_search_locations=[PATH_TO_TRANSFORMERS],
)
transformers = spec.loader.load_module()


# If some modeling modules should be ignored for all checks, they should be added in the nested list
# _ignore_modules of this function.
def get_model_modules():
    """ Get the model modules inside the transformers library. """
    _ignore_modules = [
        "modeling_auto",
        "modeling_encoder_decoder",
        "modeling_marian",
        "modeling_mmbt",
        "modeling_outputs",
        "modeling_retribert",
        "modeling_utils",
        "modeling_flax_utils",
        "modeling_transfo_xl_utilities",
        "modeling_tf_auto",
        "modeling_tf_outputs",
        "modeling_tf_pytorch_utils",
        "modeling_tf_utils",
        "modeling_tf_transfo_xl_utilities",
    ]
    modules = []
    for attr_name in dir(transformers):
        if attr_name.startswith("modeling") and attr_name not in _ignore_modules:
            module = getattr(transformers, attr_name)
            if inspect.ismodule(module):
                modules.append(module)
    return modules


def get_models(module):
    """ Get the objects in module that are models."""
    models = []
    model_classes = ()
    if is_torch_available():
        model_classes += (transformers.PreTrainedModel,)
    if is_tf_available():
        model_classes += (transformers.TFPreTrainedModel,)
    for attr_name in dir(module):
        if "Pretrained" in attr_name or "PreTrained" in attr_name:
            continue
        attr = getattr(module, attr_name)
        if isinstance(attr, type) and issubclass(attr, model_classes) and attr.__module__ == module.__name__:
            models.append((attr_name, attr))
    return models


# If some test_modeling files should be ignored when checking models are all tested, they should be added in the
# nested list _ignore_files of this function.
def get_model_test_files():
    """ Get the model test files."""
    _ignore_files = [
        "test_modeling_common",
        "test_modeling_encoder_decoder",
        "test_modeling_marian",
        "test_modeling_tf_common",
    ]
    test_files = []
    for filename in os.listdir(PATH_TO_TESTS):
        if (
            os.path.isfile(f"{PATH_TO_TESTS}/{filename}")
            and filename.startswith("test_modeling")
            and not os.path.splitext(filename)[0] in _ignore_files
        ):
            test_files.append(filename)
    return test_files


# If some doc source files should be ignored when checking models are all documented, they should be added in the
# nested list _ignore_modules of this function.
def get_model_doc_files():
    """ Get the model doc files."""
    _ignore_modules = [
        "auto",
        "dialogpt",
        "retribert",
    ]
    doc_files = []
    for filename in os.listdir(PATH_TO_DOC):
        if os.path.isfile(f"{PATH_TO_DOC}/{filename}") and not os.path.splitext(filename)[0] in _ignore_modules:
            doc_files.append(filename)
    return doc_files


# This is a bit hacky but I didn't find a way to import the test_file as a module and read inside the tester class
# for the all_model_classes variable.
def find_tested_models(test_file):
    """ Parse the content of test_file to detect what's in all_model_classes"""
    # This is a bit hacky but I didn't find a way to import the test_file as a module and read inside the class
<<<<<<< HEAD
    with open(os.path.join(PATH_TO_TESTS, test_file), encoding="utf-8") as f:
=======
    with open(os.path.join(PATH_TO_TESTS, test_file), "r", encoding="utf-8") as f:
>>>>>>> d5b3e56d
        content = f.read()
    all_models = re.findall(r"all_model_classes\s+=\s+\(\s*\(([^\)]*)\)", content)
    # Check with one less parenthesis
    if len(all_models) == 0:
        all_models = re.findall(r"all_model_classes\s+=\s+\(([^\)]*)\)", content)
    if len(all_models) > 0:
        model_tested = []
        for entry in all_models:
            for line in entry.split(","):
                name = line.strip()
                if len(name) > 0:
                    model_tested.append(name)
        return model_tested


def check_models_are_tested(module, test_file):
    """ Check models defined in module are tested in test_file."""
    defined_models = get_models(module)
    tested_models = find_tested_models(test_file)
    if tested_models is None:
        if test_file in TEST_FILES_WITH_NO_COMMON_TESTS:
            return
        return [
            f"{test_file} should define `all_model_classes` to apply common tests to the models it tests. "
            + "If this intentional, add the test filename to `TEST_FILES_WITH_NO_COMMON_TESTS` in the file "
            + "`utils/check_repo.py`."
        ]
    failures = []
    for model_name, _ in defined_models:
        if model_name not in tested_models and model_name not in IGNORE_NON_TESTED:
            failures.append(
                f"{model_name} is defined in {module.__name__} but is not tested in "
                + f"{os.path.join(PATH_TO_TESTS, test_file)}. Add it to the all_model_classes in that file."
                + "If common tests should not applied to that model, add its name to `IGNORE_NON_TESTED`"
                + "in the file `utils/check_repo.py`."
            )
    return failures


def check_all_models_are_tested():
    """ Check all models are properly tested."""
    modules = get_model_modules()
    test_files = get_model_test_files()
    failures = []
    for module in modules:
        test_file = f"test_{module.__name__.split('.')[1]}.py"
        if test_file not in test_files:
            failures.append(f"{module.__name__} does not have its corresponding test file {test_file}.")
        new_failures = check_models_are_tested(module, test_file)
        if new_failures is not None:
            failures += new_failures
    if len(failures) > 0:
        raise Exception(f"There were {len(failures)} failures:\n" + "\n".join(failures))


def find_documented_classes(doc_file):
    """ Parse the content of doc_file to detect which classes it documents"""
<<<<<<< HEAD
    with open(os.path.join(PATH_TO_DOC, doc_file), encoding="utf-8") as f:
=======
    with open(os.path.join(PATH_TO_DOC, doc_file), "r", encoding="utf-8") as f:
>>>>>>> d5b3e56d
        content = f.read()
    return re.findall(r"autoclass:: transformers.(\S+)\s+", content)


def check_models_are_documented(module, doc_file):
    """ Check models defined in module are documented in doc_file."""
    defined_models = get_models(module)
    documented_classes = find_documented_classes(doc_file)
    failures = []
    for model_name, _ in defined_models:
        if model_name not in documented_classes and model_name not in IGNORE_NON_DOCUMENTED:
            failures.append(
                f"{model_name} is defined in {module.__name__} but is not documented in "
                + f"{os.path.join(PATH_TO_DOC, doc_file)}. Add it to that file."
                + "If this model should not be documented, add its name to `IGNORE_NON_DOCUMENTED`"
                + "in the file `utils/check_repo.py`."
            )
    return failures


def _get_model_name(module):
    """ Get the model name for the module defining it."""
    splits = module.__name__.split("_")

    # Secial case for transfo_xl
    if splits[-1] == "xl":
        return "_".join(splits[-2:])
    # Special case for xlm_prophetnet
    if splits[-1] == "prophetnet" and splits[-2] == "xlm":
        return "_".join(splits[-2:])
    # Secial case for xlm_roberta
    if splits[-1] == "roberta" and splits[-2] == "xlm":
        return "_".join(splits[-2:])
    # Special case for bert_generation
    if splits[-1] == "generation" and splits[-2] == "bert":
        return "_".join(splits[-2:])
    return splits[-1]


def check_all_models_are_documented():
    """ Check all models are properly documented."""
    modules = get_model_modules()
    doc_files = get_model_doc_files()
    failures = []
    for module in modules:
        model_name = _get_model_name(module)
        doc_file = MODEL_NAME_TO_DOC_FILE.get(model_name, f"{model_name}.rst")
        if doc_file not in doc_files:
            failures.append(
                f"{module.__name__} does not have its corresponding doc file {doc_file}. "
                + f"If the doc file exists but isn't named {doc_file}, update `MODEL_NAME_TO_DOC_FILE` "
                + "in the file `utils/check_repo.py`."
            )
        new_failures = check_models_are_documented(module, doc_file)
        if new_failures is not None:
            failures += new_failures
    if len(failures) > 0:
        raise Exception(f"There were {len(failures)} failures:\n" + "\n".join(failures))


def get_all_auto_configured_models():
    """ Return the list of all models in at least one auto class."""
    result = set()  # To avoid duplicates we concatenate all model classes in a set.
    for attr_name in dir(transformers.modeling_auto):
        if attr_name.startswith("MODEL_") and attr_name.endswith("MAPPING"):
            result = result | set(getattr(transformers.modeling_auto, attr_name).values())
    for attr_name in dir(transformers.modeling_tf_auto):
        if attr_name.startswith("TF_MODEL_") and attr_name.endswith("MAPPING"):
            result = result | set(getattr(transformers.modeling_tf_auto, attr_name).values())
    return [cls.__name__ for cls in result]


def check_models_are_auto_configured(module, all_auto_models):
    """ Check models defined in module are each in an auto class."""
    defined_models = get_models(module)
    failures = []
    for model_name, _ in defined_models:
        if model_name not in all_auto_models and model_name not in IGNORE_NON_AUTO_CONFIGURED:
            failures.append(
                f"{model_name} is defined in {module.__name__} but is not present in any of the auto mapping. "
                "If that is intended behavior, add its name to `IGNORE_NON_AUTO_CONFIGURED` in the file "
                "`utils/check_repo.py`."
            )
    return failures


def check_all_models_are_auto_configured():
    """ Check all models are each in an auto class."""
    modules = get_model_modules()
    all_auto_models = get_all_auto_configured_models()
    failures = []
    for module in modules:
        new_failures = check_models_are_auto_configured(module, all_auto_models)
        if new_failures is not None:
            failures += new_failures
    if len(failures) > 0:
        raise Exception(f"There were {len(failures)} failures:\n" + "\n".join(failures))


_re_decorator = re.compile(r"^\s*@(\S+)\s+$")


def check_decorator_order(filename):
    """ Check that in the test file `filename` the slow decorator is always last."""
    with open(filename, "r", encoding="utf-8") as f:
        lines = f.readlines()
    decorator_before = None
    errors = []
    for i, line in enumerate(lines):
        search = _re_decorator.search(line)
        if search is not None:
            decorator_name = search.groups()[0]
            if decorator_before is not None and decorator_name.startswith("parameterized"):
                errors.append(i)
            decorator_before = decorator_name
        elif decorator_before is not None:
            decorator_before = None
    return errors


def check_all_decorator_order():
    """ Check that in all test files, the slow decorator is always last."""
    errors = []
    for fname in os.listdir(PATH_TO_TESTS):
        if fname.endswith(".py"):
            filename = os.path.join(PATH_TO_TESTS, fname)
            new_errors = check_decorator_order(filename)
            errors += [f"- {filename}, line {i}" for i in new_errors]
    if len(errors) > 0:
        msg = "\n".join(errors)
        raise ValueError(
            f"The parameterized decorator (and its variants) should always be first, but this is not the case in the following files:\n{msg}"
        )


def check_repo_quality():
    """ Check all models are properly tested and documented."""
    print("Checking all models are properly tested.")
    check_all_decorator_order()
    check_all_models_are_tested()
    print("Checking all models are properly documented.")
    check_all_models_are_documented()
    print("Checking all models are in at least one auto class.")
    check_all_models_are_auto_configured()


if __name__ == "__main__":
    check_repo_quality()<|MERGE_RESOLUTION|>--- conflicted
+++ resolved
@@ -202,11 +202,7 @@
 def find_tested_models(test_file):
     """ Parse the content of test_file to detect what's in all_model_classes"""
     # This is a bit hacky but I didn't find a way to import the test_file as a module and read inside the class
-<<<<<<< HEAD
-    with open(os.path.join(PATH_TO_TESTS, test_file), encoding="utf-8") as f:
-=======
     with open(os.path.join(PATH_TO_TESTS, test_file), "r", encoding="utf-8") as f:
->>>>>>> d5b3e56d
         content = f.read()
     all_models = re.findall(r"all_model_classes\s+=\s+\(\s*\(([^\)]*)\)", content)
     # Check with one less parenthesis
@@ -264,11 +260,7 @@
 
 def find_documented_classes(doc_file):
     """ Parse the content of doc_file to detect which classes it documents"""
-<<<<<<< HEAD
-    with open(os.path.join(PATH_TO_DOC, doc_file), encoding="utf-8") as f:
-=======
     with open(os.path.join(PATH_TO_DOC, doc_file), "r", encoding="utf-8") as f:
->>>>>>> d5b3e56d
         content = f.read()
     return re.findall(r"autoclass:: transformers.(\S+)\s+", content)
 
