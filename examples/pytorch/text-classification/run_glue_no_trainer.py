# coding=utf-8
# Copyright 2021 The HuggingFace Inc. team. All rights reserved.
#
# Licensed under the Apache License, Version 2.0 (the "License");
# you may not use this file except in compliance with the License.
# You may obtain a copy of the License at
#
#     http://www.apache.org/licenses/LICENSE-2.0
#
# Unless required by applicable law or agreed to in writing, software
# distributed under the License is distributed on an "AS IS" BASIS,
# WITHOUT WARRANTIES OR CONDITIONS OF ANY KIND, either express or implied.
# See the License for the specific language governing permissions and
# limitations under the License.
""" Finetuning a 🤗 Transformers model for sequence classification on GLUE."""
import argparse
import json
import logging
import math
import os
import random
from pathlib import Path

import datasets
import torch
from datasets import load_dataset
from torch.utils.data import DataLoader
from tqdm.auto import tqdm

import evaluate
import transformers
from accelerate import Accelerator
from accelerate.logging import get_logger
from accelerate.utils import set_seed
from huggingface_hub import Repository, create_repo
from transformers import (
    AutoConfig,
    AutoModelForSequenceClassification,
    AutoTokenizer,
    DataCollatorWithPadding,
    PretrainedConfig,
    SchedulerType,
    default_data_collator,
    get_scheduler,
)
from transformers.utils import check_min_version, get_full_repo_name, send_example_telemetry
from transformers.utils.versions import require_version


# Will error if the minimal version of Transformers is not installed. Remove at your own risks.
<<<<<<< HEAD
check_min_version("4.24.0")
=======
check_min_version("4.26.0")
>>>>>>> 50206223

logger = get_logger(__name__)

require_version("datasets>=1.8.0", "To fix: pip install -r examples/pytorch/text-classification/requirements.txt")

task_to_keys = {
    "cola": ("sentence", None),
    "mnli": ("premise", "hypothesis"),
    "mrpc": ("sentence1", "sentence2"),
    "qnli": ("question", "sentence"),
    "qqp": ("question1", "question2"),
    "rte": ("sentence1", "sentence2"),
    "sst2": ("sentence", None),
    "stsb": ("sentence1", "sentence2"),
    "wnli": ("sentence1", "sentence2"),
}


def parse_args():
    parser = argparse.ArgumentParser(description="Finetune a transformers model on a text classification task")
    parser.add_argument(
        "--task_name",
        type=str,
        default=None,
        help="The name of the glue task to train on.",
        choices=list(task_to_keys.keys()),
    )
    parser.add_argument(
        "--train_file", type=str, default=None, help="A csv or a json file containing the training data."
    )
    parser.add_argument(
        "--validation_file", type=str, default=None, help="A csv or a json file containing the validation data."
    )
    parser.add_argument(
        "--max_length",
        type=int,
        default=128,
        help=(
            "The maximum total input sequence length after tokenization. Sequences longer than this will be truncated,"
            " sequences shorter will be padded if `--pad_to_max_length` is passed."
        ),
    )
    parser.add_argument(
        "--pad_to_max_length",
        action="store_true",
        help="If passed, pad all samples to `max_length`. Otherwise, dynamic padding is used.",
    )
    parser.add_argument(
        "--model_name_or_path",
        type=str,
        help="Path to pretrained model or model identifier from huggingface.co/models.",
        required=True,
    )
    parser.add_argument(
        "--use_slow_tokenizer",
        action="store_true",
        help="If passed, will use a slow tokenizer (not backed by the 🤗 Tokenizers library).",
    )
    parser.add_argument(
        "--per_device_train_batch_size",
        type=int,
        default=8,
        help="Batch size (per device) for the training dataloader.",
    )
    parser.add_argument(
        "--per_device_eval_batch_size",
        type=int,
        default=8,
        help="Batch size (per device) for the evaluation dataloader.",
    )
    parser.add_argument(
        "--learning_rate",
        type=float,
        default=5e-5,
        help="Initial learning rate (after the potential warmup period) to use.",
    )
    parser.add_argument("--weight_decay", type=float, default=0.0, help="Weight decay to use.")
    parser.add_argument("--num_train_epochs", type=int, default=3, help="Total number of training epochs to perform.")
    parser.add_argument(
        "--max_train_steps",
        type=int,
        default=None,
        help="Total number of training steps to perform. If provided, overrides num_train_epochs.",
    )
    parser.add_argument(
        "--gradient_accumulation_steps",
        type=int,
        default=1,
        help="Number of updates steps to accumulate before performing a backward/update pass.",
    )
    parser.add_argument(
        "--lr_scheduler_type",
        type=SchedulerType,
        default="linear",
        help="The scheduler type to use.",
        choices=["linear", "cosine", "cosine_with_restarts", "polynomial", "constant", "constant_with_warmup"],
    )
    parser.add_argument(
        "--num_warmup_steps", type=int, default=0, help="Number of steps for the warmup in the lr scheduler."
    )
    parser.add_argument("--output_dir", type=str, default=None, help="Where to store the final model.")
    parser.add_argument("--seed", type=int, default=None, help="A seed for reproducible training.")
    parser.add_argument("--push_to_hub", action="store_true", help="Whether or not to push the model to the Hub.")
    parser.add_argument(
        "--hub_model_id", type=str, help="The name of the repository to keep in sync with the local `output_dir`."
    )
    parser.add_argument("--hub_token", type=str, help="The token to use to push to the Model Hub.")
    parser.add_argument(
        "--checkpointing_steps",
        type=str,
        default=None,
        help="Whether the various states should be saved at the end of every n steps, or 'epoch' for each epoch.",
    )
    parser.add_argument(
        "--resume_from_checkpoint",
        type=str,
        default=None,
        help="If the training should continue from a checkpoint folder.",
    )
    parser.add_argument(
        "--with_tracking",
        action="store_true",
        help="Whether to enable experiment trackers for logging.",
    )
    parser.add_argument(
        "--report_to",
        type=str,
        default="all",
        help=(
            'The integration to report the results and logs to. Supported platforms are `"tensorboard"`,'
            ' `"wandb"`, `"comet_ml"` and `"clearml"`. Use `"all"` (default) to report to all integrations.'
            "Only applicable when `--with_tracking` is passed."
        ),
    )
    parser.add_argument(
        "--ignore_mismatched_sizes",
        action="store_true",
        help="Whether or not to enable to load a pretrained model whose head dimensions are different.",
    )
    args = parser.parse_args()

    # Sanity checks
    if args.task_name is None and args.train_file is None and args.validation_file is None:
        raise ValueError("Need either a task name or a training/validation file.")
    else:
        if args.train_file is not None:
            extension = args.train_file.split(".")[-1]
            assert extension in ["csv", "json"], "`train_file` should be a csv or a json file."
        if args.validation_file is not None:
            extension = args.validation_file.split(".")[-1]
            assert extension in ["csv", "json"], "`validation_file` should be a csv or a json file."

    if args.push_to_hub:
        assert args.output_dir is not None, "Need an `output_dir` to create a repo when `--push_to_hub` is passed."

    return args


def main():
    args = parse_args()
    # Sending telemetry. Tracking the example usage helps us better allocate resources to maintain them. The
    # information sent is the one passed as arguments along with your Python/PyTorch versions.
    send_example_telemetry("run_glue_no_trainer", args)

    # Initialize the accelerator. We will let the accelerator handle device placement for us in this example.
    # If we're using tracking, we also need to initialize it here and it will by default pick up all supported trackers
    # in the environment
    accelerator = (
        Accelerator(log_with=args.report_to, logging_dir=args.output_dir) if args.with_tracking else Accelerator()
    )
    # Make one log on every process with the configuration for debugging.
    logging.basicConfig(
        format="%(asctime)s - %(levelname)s - %(name)s - %(message)s",
        datefmt="%m/%d/%Y %H:%M:%S",
        level=logging.INFO,
    )
    logger.info(accelerator.state, main_process_only=False)
    if accelerator.is_local_main_process:
        datasets.utils.logging.set_verbosity_warning()
        transformers.utils.logging.set_verbosity_info()
    else:
        datasets.utils.logging.set_verbosity_error()
        transformers.utils.logging.set_verbosity_error()

    # If passed along, set the training seed now.
    if args.seed is not None:
        set_seed(args.seed)

    # Handle the repository creation
    if accelerator.is_main_process:
        if args.push_to_hub:
            if args.hub_model_id is None:
                repo_name = get_full_repo_name(Path(args.output_dir).name, token=args.hub_token)
            else:
                repo_name = args.hub_model_id
            create_repo(repo_name, exist_ok=True, token=args.hub_token)
            repo = Repository(args.output_dir, clone_from=repo_name, token=args.hub_token)

            with open(os.path.join(args.output_dir, ".gitignore"), "w+") as gitignore:
                if "step_*" not in gitignore:
                    gitignore.write("step_*\n")
                if "epoch_*" not in gitignore:
                    gitignore.write("epoch_*\n")
        elif args.output_dir is not None:
            os.makedirs(args.output_dir, exist_ok=True)
    accelerator.wait_for_everyone()

    # Get the datasets: you can either provide your own CSV/JSON training and evaluation files (see below)
    # or specify a GLUE benchmark task (the dataset will be downloaded automatically from the datasets Hub).

    # For CSV/JSON files, this script will use as labels the column called 'label' and as pair of sentences the
    # sentences in columns called 'sentence1' and 'sentence2' if such column exists or the first two columns not named
    # label if at least two columns are provided.

    # If the CSVs/JSONs contain only one non-label column, the script does single sentence classification on this
    # single column. You can easily tweak this behavior (see below)

    # In distributed training, the load_dataset function guarantee that only one local process can concurrently
    # download the dataset.
    if args.task_name is not None:
        # Downloading and loading a dataset from the hub.
        raw_datasets = load_dataset("glue", args.task_name)
    else:
        # Loading the dataset from local csv or json file.
        data_files = {}
        if args.train_file is not None:
            data_files["train"] = args.train_file
        if args.validation_file is not None:
            data_files["validation"] = args.validation_file
        extension = (args.train_file if args.train_file is not None else args.validation_file).split(".")[-1]
        raw_datasets = load_dataset(extension, data_files=data_files)
    # See more about loading any type of standard or custom dataset at
    # https://huggingface.co/docs/datasets/loading_datasets.html.

    # Labels
    if args.task_name is not None:
        is_regression = args.task_name == "stsb"
        if not is_regression:
            label_list = raw_datasets["train"].features["label"].names
            num_labels = len(label_list)
        else:
            num_labels = 1
    else:
        # Trying to have good defaults here, don't hesitate to tweak to your needs.
        is_regression = raw_datasets["train"].features["label"].dtype in ["float32", "float64"]
        if is_regression:
            num_labels = 1
        else:
            # A useful fast method:
            # https://huggingface.co/docs/datasets/package_reference/main_classes.html#datasets.Dataset.unique
            label_list = raw_datasets["train"].unique("label")
            label_list.sort()  # Let's sort it for determinism
            num_labels = len(label_list)

    # Load pretrained model and tokenizer
    #
    # In distributed training, the .from_pretrained methods guarantee that only one local process can concurrently
    # download model & vocab.
    config = AutoConfig.from_pretrained(args.model_name_or_path, num_labels=num_labels, finetuning_task=args.task_name)
    tokenizer = AutoTokenizer.from_pretrained(args.model_name_or_path, use_fast=not args.use_slow_tokenizer)
    model = AutoModelForSequenceClassification.from_pretrained(
        args.model_name_or_path,
        from_tf=bool(".ckpt" in args.model_name_or_path),
        config=config,
        ignore_mismatched_sizes=args.ignore_mismatched_sizes,
    )

    # Preprocessing the datasets
    if args.task_name is not None:
        sentence1_key, sentence2_key = task_to_keys[args.task_name]
    else:
        # Again, we try to have some nice defaults but don't hesitate to tweak to your use case.
        non_label_column_names = [name for name in raw_datasets["train"].column_names if name != "label"]
        if "sentence1" in non_label_column_names and "sentence2" in non_label_column_names:
            sentence1_key, sentence2_key = "sentence1", "sentence2"
        else:
            if len(non_label_column_names) >= 2:
                sentence1_key, sentence2_key = non_label_column_names[:2]
            else:
                sentence1_key, sentence2_key = non_label_column_names[0], None

    # Some models have set the order of the labels to use, so let's make sure we do use it.
    label_to_id = None
    if (
        model.config.label2id != PretrainedConfig(num_labels=num_labels).label2id
        and args.task_name is not None
        and not is_regression
    ):
        # Some have all caps in their config, some don't.
        label_name_to_id = {k.lower(): v for k, v in model.config.label2id.items()}
        if list(sorted(label_name_to_id.keys())) == list(sorted(label_list)):
            logger.info(
                f"The configuration of the model provided the following label correspondence: {label_name_to_id}. "
                "Using it!"
            )
            label_to_id = {i: label_name_to_id[label_list[i]] for i in range(num_labels)}
        else:
            logger.warning(
                "Your model seems to have been trained with labels, but they don't match the dataset: ",
                f"model labels: {list(sorted(label_name_to_id.keys()))}, dataset labels: {list(sorted(label_list))}."
                "\nIgnoring the model labels as a result.",
            )
    elif args.task_name is None and not is_regression:
        label_to_id = {v: i for i, v in enumerate(label_list)}

    if label_to_id is not None:
        model.config.label2id = label_to_id
        model.config.id2label = {id: label for label, id in config.label2id.items()}
    elif args.task_name is not None and not is_regression:
        model.config.label2id = {l: i for i, l in enumerate(label_list)}
        model.config.id2label = {id: label for label, id in config.label2id.items()}

    padding = "max_length" if args.pad_to_max_length else False

    def preprocess_function(examples):
        # Tokenize the texts
        texts = (
            (examples[sentence1_key],) if sentence2_key is None else (examples[sentence1_key], examples[sentence2_key])
        )
        result = tokenizer(*texts, padding=padding, max_length=args.max_length, truncation=True)

        if "label" in examples:
            if label_to_id is not None:
                # Map labels to IDs (not necessary for GLUE tasks)
                result["labels"] = [label_to_id[l] for l in examples["label"]]
            else:
                # In all cases, rename the column to labels because the model will expect that.
                result["labels"] = examples["label"]
        return result

    with accelerator.main_process_first():
        processed_datasets = raw_datasets.map(
            preprocess_function,
            batched=True,
            remove_columns=raw_datasets["train"].column_names,
            desc="Running tokenizer on dataset",
        )

    train_dataset = processed_datasets["train"]
    eval_dataset = processed_datasets["validation_matched" if args.task_name == "mnli" else "validation"]

    # Log a few random samples from the training set:
    for index in random.sample(range(len(train_dataset)), 3):
        logger.info(f"Sample {index} of the training set: {train_dataset[index]}.")

    # DataLoaders creation:
    if args.pad_to_max_length:
        # If padding was already done ot max length, we use the default data collator that will just convert everything
        # to tensors.
        data_collator = default_data_collator
    else:
        # Otherwise, `DataCollatorWithPadding` will apply dynamic padding for us (by padding to the maximum length of
        # the samples passed). When using mixed precision, we add `pad_to_multiple_of=8` to pad all tensors to multiple
        # of 8s, which will enable the use of Tensor Cores on NVIDIA hardware with compute capability >= 7.5 (Volta).
        data_collator = DataCollatorWithPadding(tokenizer, pad_to_multiple_of=(8 if accelerator.use_fp16 else None))

    train_dataloader = DataLoader(
        train_dataset, shuffle=True, collate_fn=data_collator, batch_size=args.per_device_train_batch_size
    )
    eval_dataloader = DataLoader(eval_dataset, collate_fn=data_collator, batch_size=args.per_device_eval_batch_size)

    # Optimizer
    # Split weights in two groups, one with weight decay and the other not.
    no_decay = ["bias", "LayerNorm.weight"]
    optimizer_grouped_parameters = [
        {
            "params": [p for n, p in model.named_parameters() if not any(nd in n for nd in no_decay)],
            "weight_decay": args.weight_decay,
        },
        {
            "params": [p for n, p in model.named_parameters() if any(nd in n for nd in no_decay)],
            "weight_decay": 0.0,
        },
    ]
    optimizer = torch.optim.AdamW(optimizer_grouped_parameters, lr=args.learning_rate)

    # Scheduler and math around the number of training steps.
    overrode_max_train_steps = False
    num_update_steps_per_epoch = math.ceil(len(train_dataloader) / args.gradient_accumulation_steps)
    if args.max_train_steps is None:
        args.max_train_steps = args.num_train_epochs * num_update_steps_per_epoch
        overrode_max_train_steps = True

    lr_scheduler = get_scheduler(
        name=args.lr_scheduler_type,
        optimizer=optimizer,
        num_warmup_steps=args.num_warmup_steps,
        num_training_steps=args.max_train_steps,
    )

    # Prepare everything with our `accelerator`.
    model, optimizer, train_dataloader, eval_dataloader, lr_scheduler = accelerator.prepare(
        model, optimizer, train_dataloader, eval_dataloader, lr_scheduler
    )

    # We need to recalculate our total training steps as the size of the training dataloader may have changed
    num_update_steps_per_epoch = math.ceil(len(train_dataloader) / args.gradient_accumulation_steps)
    if overrode_max_train_steps:
        args.max_train_steps = args.num_train_epochs * num_update_steps_per_epoch
    # Afterwards we recalculate our number of training epochs
    args.num_train_epochs = math.ceil(args.max_train_steps / num_update_steps_per_epoch)

    # Figure out how many steps we should save the Accelerator states
    checkpointing_steps = args.checkpointing_steps
    if checkpointing_steps is not None and checkpointing_steps.isdigit():
        checkpointing_steps = int(checkpointing_steps)

    # We need to initialize the trackers we use, and also store our configuration.
    # The trackers initializes automatically on the main process.
    if args.with_tracking:
        experiment_config = vars(args)
        # TensorBoard cannot log Enums, need the raw value
        experiment_config["lr_scheduler_type"] = experiment_config["lr_scheduler_type"].value
        accelerator.init_trackers("glue_no_trainer", experiment_config)

    # Get the metric function
    if args.task_name is not None:
        metric = evaluate.load("glue", args.task_name)
    else:
        metric = evaluate.load("accuracy")

    # Train!
    total_batch_size = args.per_device_train_batch_size * accelerator.num_processes * args.gradient_accumulation_steps

    logger.info("***** Running training *****")
    logger.info(f"  Num examples = {len(train_dataset)}")
    logger.info(f"  Num Epochs = {args.num_train_epochs}")
    logger.info(f"  Instantaneous batch size per device = {args.per_device_train_batch_size}")
    logger.info(f"  Total train batch size (w. parallel, distributed & accumulation) = {total_batch_size}")
    logger.info(f"  Gradient Accumulation steps = {args.gradient_accumulation_steps}")
    logger.info(f"  Total optimization steps = {args.max_train_steps}")
    # Only show the progress bar once on each machine.
    progress_bar = tqdm(range(args.max_train_steps), disable=not accelerator.is_local_main_process)
    completed_steps = 0
    starting_epoch = 0
    # Potentially load in the weights and states from a previous save
    if args.resume_from_checkpoint:
        if args.resume_from_checkpoint is not None or args.resume_from_checkpoint != "":
            accelerator.print(f"Resumed from checkpoint: {args.resume_from_checkpoint}")
            accelerator.load_state(args.resume_from_checkpoint)
            path = os.path.basename(args.resume_from_checkpoint)
        else:
            # Get the most recent checkpoint
            dirs = [f.name for f in os.scandir(os.getcwd()) if f.is_dir()]
            dirs.sort(key=os.path.getctime)
            path = dirs[-1]  # Sorts folders by date modified, most recent checkpoint is the last
        # Extract `epoch_{i}` or `step_{i}`
        training_difference = os.path.splitext(path)[0]

        if "epoch" in training_difference:
            starting_epoch = int(training_difference.replace("epoch_", "")) + 1
            resume_step = None
        else:
            resume_step = int(training_difference.replace("step_", ""))
            starting_epoch = resume_step // len(train_dataloader)
            resume_step -= starting_epoch * len(train_dataloader)

    for epoch in range(starting_epoch, args.num_train_epochs):
        model.train()
        if args.with_tracking:
            total_loss = 0
        for step, batch in enumerate(train_dataloader):
            # We need to skip steps until we reach the resumed step
            if args.resume_from_checkpoint and epoch == starting_epoch:
                if resume_step is not None and step < resume_step:
                    completed_steps += 1
                    continue
            outputs = model(**batch)
            loss = outputs.loss
            # We keep track of the loss at each epoch
            if args.with_tracking:
                total_loss += loss.detach().float()
            loss = loss / args.gradient_accumulation_steps
            accelerator.backward(loss)
            if step % args.gradient_accumulation_steps == 0 or step == len(train_dataloader) - 1:
                optimizer.step()
                lr_scheduler.step()
                optimizer.zero_grad()
                progress_bar.update(1)
                completed_steps += 1

            if isinstance(checkpointing_steps, int):
                if completed_steps % checkpointing_steps == 0:
                    output_dir = f"step_{completed_steps }"
                    if args.output_dir is not None:
                        output_dir = os.path.join(args.output_dir, output_dir)
                    accelerator.save_state(output_dir)

            if completed_steps >= args.max_train_steps:
                break

        model.eval()
        samples_seen = 0
        for step, batch in enumerate(eval_dataloader):
            with torch.no_grad():
                outputs = model(**batch)
            predictions = outputs.logits.argmax(dim=-1) if not is_regression else outputs.logits.squeeze()
            predictions, references = accelerator.gather((predictions, batch["labels"]))
            # If we are in a multiprocess environment, the last batch has duplicates
            if accelerator.num_processes > 1:
                if step == len(eval_dataloader) - 1:
                    predictions = predictions[: len(eval_dataloader.dataset) - samples_seen]
                    references = references[: len(eval_dataloader.dataset) - samples_seen]
                else:
                    samples_seen += references.shape[0]
            metric.add_batch(
                predictions=predictions,
                references=references,
            )

        eval_metric = metric.compute()
        logger.info(f"epoch {epoch}: {eval_metric}")

        if args.with_tracking:
            accelerator.log(
                {
                    "accuracy" if args.task_name is not None else "glue": eval_metric,
                    "train_loss": total_loss.item() / len(train_dataloader),
                    "epoch": epoch,
                    "step": completed_steps,
                },
                step=completed_steps,
            )

        if args.push_to_hub and epoch < args.num_train_epochs - 1:
            accelerator.wait_for_everyone()
            unwrapped_model = accelerator.unwrap_model(model)
            unwrapped_model.save_pretrained(
                args.output_dir, is_main_process=accelerator.is_main_process, save_function=accelerator.save
            )
            if accelerator.is_main_process:
                tokenizer.save_pretrained(args.output_dir)
                repo.push_to_hub(
                    commit_message=f"Training in progress epoch {epoch}", blocking=False, auto_lfs_prune=True
                )

        if args.checkpointing_steps == "epoch":
            output_dir = f"epoch_{epoch}"
            if args.output_dir is not None:
                output_dir = os.path.join(args.output_dir, output_dir)
            accelerator.save_state(output_dir)

    if args.with_tracking:
        accelerator.end_training()

    if args.output_dir is not None:
        accelerator.wait_for_everyone()
        unwrapped_model = accelerator.unwrap_model(model)
        unwrapped_model.save_pretrained(
            args.output_dir, is_main_process=accelerator.is_main_process, save_function=accelerator.save
        )
        if accelerator.is_main_process:
            tokenizer.save_pretrained(args.output_dir)
            if args.push_to_hub:
                repo.push_to_hub(commit_message="End of training", auto_lfs_prune=True)

    if args.task_name == "mnli":
        # Final evaluation on mismatched validation set
        eval_dataset = processed_datasets["validation_mismatched"]
        eval_dataloader = DataLoader(
            eval_dataset, collate_fn=data_collator, batch_size=args.per_device_eval_batch_size
        )
        eval_dataloader = accelerator.prepare(eval_dataloader)

        model.eval()
        for step, batch in enumerate(eval_dataloader):
            outputs = model(**batch)
            predictions = outputs.logits.argmax(dim=-1)
            metric.add_batch(
                predictions=accelerator.gather(predictions),
                references=accelerator.gather(batch["labels"]),
            )

        eval_metric = metric.compute()
        logger.info(f"mnli-mm: {eval_metric}")

    if args.output_dir is not None:
        all_results = {f"eval_{k}": v for k, v in eval_metric.items()}
        with open(os.path.join(args.output_dir, "all_results.json"), "w") as f:
            json.dump(all_results, f)


if __name__ == "__main__":
    main()<|MERGE_RESOLUTION|>--- conflicted
+++ resolved
@@ -48,11 +48,7 @@
 
 
 # Will error if the minimal version of Transformers is not installed. Remove at your own risks.
-<<<<<<< HEAD
-check_min_version("4.24.0")
-=======
 check_min_version("4.26.0")
->>>>>>> 50206223
 
 logger = get_logger(__name__)
 
